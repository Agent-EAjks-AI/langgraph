{
 "cells": [
  {
   "cell_type": "markdown",
   "metadata": {},
   "source": [
    "# Tree of Thoughts\n",
    "\n",
    "[Tree of Thoughts](https://arxiv.org/abs/2305.10601) (ToT), by Yao, et. al, is a general LLM agent search algorithm that combines reflection/evaluation and simple search (in this case BFS, though you can apply DFS or other algorithms if you'd like).\n",
    "\n",
    "![LATS diagram](./img/tot.png)\n",
    "\n",
    "It has three main steps:\n",
    "\n",
    "1. Expand: generate 1 or more candidate solutions to the problem.\n",
    "2. Score: measure the quality of the responses.\n",
    "3. Prune: retain the top K best candidates\n",
    "\n",
    "Then return to \"Expand\" if no solution is found (or if the solution is of insufficient quality).\n",
    "\n",
    "\n",
    "## Prerequisites\n",
    "\n",
    "We'll install the tutorial's dependent packages and set our API key for the LLM provider of choice."
   ]
  },
  {
   "cell_type": "code",
   "execution_count": null,
   "metadata": {},
   "outputs": [],
   "source": [
    "%%capture --no-stderr\n",
    "%pip install -U langgraph langchain-openai"
   ]
  },
  {
   "cell_type": "code",
   "execution_count": 1,
   "metadata": {},
   "outputs": [],
   "source": [
    "import getpass\n",
    "import os\n",
    "\n",
    "\n",
    "def _set_env(var: str):\n",
    "    if not os.environ.get(var):\n",
    "        os.environ[var] = getpass.getpass(f\"{var}: \")\n",
    "\n",
    "\n",
    "_set_env(\"OPENAI_API_KEY\")\n",
    "# To visualize the algorithm\n",
    "trace = True\n",
    "if trace:\n",
    "    _set_env(\"LANGSMITH_API_KEY\")\n",
    "    os.environ[\"LANGSMITH_PROJECT\"] = \"ToT Tutorial\""
   ]
  },
  {
   "cell_type": "markdown",
   "metadata": {},
   "source": [
    "## Task Definition\n",
    "\n",
    "Our agent will try to play the \"Game of 24\". Given 4 numbers, it must generate a math equation that uses each of these numbers exactly one time to evaluate to a value of `24`."
   ]
  },
  {
   "cell_type": "code",
   "execution_count": 2,
   "metadata": {},
   "outputs": [],
   "source": [
    "import operator\n",
    "from typing import List, Literal, Union, NamedTuple, Optional\n",
    "from pydantic import BaseModel, Field\n",
    "\n",
    "OperatorType = Literal[\"+\", \"-\", \"*\", \"/\"]\n",
    "TokenType = Union[float, OperatorType]\n",
    "\n",
    "## We use these schemas to prompt the LLM to generate equations that evaluate to 24.\n",
    "\n",
    "\n",
    "class Equation(BaseModel):\n",
    "    \"\"\"The formula combining the provided numbers to reach the target of 24.\"\"\"\n",
    "\n",
    "    tokens: List[TokenType] = Field(\n",
    "        description=\"The stack of tokens and operators in reverse-polish notation. Example: [3, 4, '+', -1, '*'] would evaluate to (3 + 4) * -1 = -7.\",\n",
    "    )\n",
    "\n",
    "    def compute(self) -> float:\n",
    "        op_funcs = {\n",
    "            \"+\": operator.add,\n",
    "            \"-\": operator.sub,\n",
    "            \"*\": operator.mul,\n",
    "            \"/\": operator.truediv,\n",
    "        }\n",
    "        stack = []\n",
    "        for token in self.tokens:\n",
    "            if isinstance(token, float):\n",
    "                stack.append(token)\n",
    "            else:\n",
    "                b, a = stack.pop(), stack.pop()\n",
    "                stack.append(op_funcs[token](a, b))\n",
    "\n",
    "        return stack[0]\n",
    "\n",
    "\n",
    "class GuessEquations(BaseModel):\n",
    "    \"\"\"Submit multiple equations as guesses.\"\"\"\n",
    "\n",
    "    reasoning: str = Field(\n",
    "        description=\"The reasoning behind the submitted guesses. Explain how you arrived at these equations.\"\n",
    "    )\n",
    "\n",
    "    equations: List[Equation] = Field(\n",
    "        description=\"The list of equations to submit as guesses.\"\n",
    "    )\n",
    "\n",
    "\n",
    "## These objects will represent a single \"candidate\" (or scored candidate) within our agent's state.\n",
    "# You can update the candidate object to match your own task.\n",
    "\n",
    "\n",
    "class Candidate(NamedTuple):\n",
    "    candidate: Equation\n",
    "    score: Optional[float] = None\n",
    "    feedback: Optional[str] = None\n",
    "\n",
    "    def __str__(self):\n",
    "        try:\n",
    "            computed = self.candidate.compute()\n",
    "        except Exception as e:\n",
    "            computed = f\"Invalid equation: {self.candidate.tokens}; Error: {repr(e)}\"\n",
    "\n",
    "        return f\"Equation({self.candidate.tokens}) = {computed} (Reward: {self.score})\"\n",
    "\n",
    "\n",
    "class ScoredCandidate(Candidate):\n",
    "    candidate: Equation\n",
    "    score: float\n",
    "    feedback: str"
   ]
  },
  {
   "cell_type": "markdown",
   "metadata": {},
   "source": [
    "#### Fetch data\n",
    "\n",
    "We'll use an example from the [Game of 24](https://github.com/princeton-nlp/tree-of-thought-llm) dataset."
   ]
  },
  {
   "cell_type": "code",
   "execution_count": 3,
   "metadata": {},
   "outputs": [
    {
     "name": "stdout",
     "output_type": "stream",
     "text": [
      "Example puzzles: ['1 1 4 6', '1 1 11 11', '1 1 3 8']\n"
     ]
    }
   ],
   "source": [
    "import requests\n",
    "import csv\n",
    "\n",
    "csv_data = requests.get(\n",
    "    \"https://storage.googleapis.com/benchmarks-artifacts/game-of-24/24.csv\"\n",
    ").content.decode(\"utf-8\")\n",
    "# Get just the Puzzles column (column index 1)\n",
    "puzzles = [row[1].strip() for row in csv.reader(csv_data.splitlines()[1:])]\n",
    "\n",
    "print(f\"Example puzzles: {puzzles[:3]}\")"
   ]
  },
  {
   "cell_type": "markdown",
   "metadata": {},
   "source": [
    "## Expander\n",
    "\n",
    "The \"tree of thoughts\" algorithm is relatively generic. The primary two task-specific components are the **expander** and the **scorer**.\n",
    "The expander (the augmented LLM) tries to generate 1 or more solutions to the problem. On subsequent attempts, it is given a seed/candidate value from \n",
    "the previous search.\n",
    "\n",
    "You can update this section to match your own task requirements. The expander can be arbitrarily complex. All that's required is that it accepts the problem and an optional previous attempt (or attempts) and returns a new result."
   ]
  },
  {
   "cell_type": "code",
   "execution_count": 4,
   "metadata": {},
   "outputs": [],
   "source": [
    "from langchain_core.prompts import ChatPromptTemplate\n",
    "from langchain_openai import ChatOpenAI\n",
    "\n",
    "\n",
    "prompt = ChatPromptTemplate.from_messages(\n",
    "    [\n",
    "        (\n",
    "            \"system\",\n",
    "            \"You are playing the Game of 24. Using the provide numbers, create an equation that evaluates to 24.\\n\"\n",
    "            \"Submit exactly {k} guesses for this round.\",\n",
    "        ),\n",
    "        (\"user\", \"Solve the 24 game for these numbers: {problem}.{candidate}\"),\n",
    "    ],\n",
    ").partial(candidate=\"\")\n",
    "llm = ChatOpenAI(model=\"gpt-4o-mini\")\n",
    "\n",
    "bound_llm = llm.with_structured_output(GuessEquations)\n",
    "solver = prompt | bound_llm"
   ]
  },
  {
   "cell_type": "markdown",
   "metadata": {},
   "source": [
    "# Scorer\n",
    "\n",
    "In this game, the scorer is easy. We need to assert two things:\n",
    "\n",
    "1. The LLM has generated a valid equation using each number exactly one time.\n",
    "2. The equation evaluates to 24.\n",
    "\n",
    "You can update this function to match your own task requirements."
   ]
  },
  {
   "cell_type": "code",
   "execution_count": 5,
   "metadata": {},
   "outputs": [],
   "source": [
    "def compute_score(problem: str, candidate: Candidate) -> ScoredCandidate:\n",
    "    numbers = list(map(int, problem.split()))\n",
    "    # Check that the candidate equation uses all 4 numbers exactly once\n",
    "    used_numbers = [\n",
    "        token for token in candidate.candidate.tokens if isinstance(token, float)\n",
    "    ]\n",
    "    if sorted(used_numbers) != sorted(numbers):\n",
    "        score = 0\n",
    "        feedback = \"The equation must use all 4 numbers exactly once.\"\n",
    "        return ScoredCandidate(\n",
    "            candidate=candidate.candidate, score=score, feedback=feedback\n",
    "        )\n",
    "    try:\n",
    "        result = candidate.candidate.compute()\n",
    "        score = 1 / (1 + abs(24 - result))\n",
    "        feedback = f\"Result: {result}\"\n",
    "    except Exception as e:\n",
    "        score = 0\n",
    "        feedback = f\"Invalid equation. Error: {repr(e)}\"\n",
    "    return ScoredCandidate(\n",
    "        candidate=candidate.candidate, score=score, feedback=feedback\n",
    "    )"
   ]
  },
  {
   "cell_type": "markdown",
   "metadata": {},
   "source": [
    "## Graph\n",
    "\n",
    "Now it's time to create our graph."
   ]
  },
  {
   "cell_type": "code",
   "execution_count": 7,
   "metadata": {},
   "outputs": [],
   "source": [
    "import operator\n",
    "from typing import Optional, Dict, Any\n",
    "from typing_extensions import Annotated, TypedDict\n",
    "from langgraph.graph import StateGraph\n",
    "from langgraph.types import Runtime\n",
    "\n",
<<<<<<< HEAD
    "from langgraph.constants import Send\n",
=======
    "from langchain_core.runnables import RunnableConfig\n",
>>>>>>> b7d11b41
    "from langgraph.checkpoint.memory import MemorySaver\n",
    "from langgraph.types import Send\n",
    "\n",
    "\n",
    "def update_candidates(\n",
    "    existing: Optional[list] = None,\n",
    "    updates: Optional[Union[list, Literal[\"clear\"]]] = None,\n",
    ") -> List[str]:\n",
    "    if existing is None:\n",
    "        existing = []\n",
    "    if updates is None:\n",
    "        return existing\n",
    "    if updates == \"clear\":\n",
    "        return []\n",
    "    # Concatenate the lists\n",
    "    return existing + updates\n",
    "\n",
    "\n",
    "class ToTState(TypedDict):\n",
    "    problem: str\n",
    "    candidates: Annotated[List[Candidate], update_candidates]\n",
    "    scored_candidates: Annotated[List[ScoredCandidate], update_candidates]\n",
    "    depth: Annotated[int, operator.add]\n",
    "\n",
    "\n",
    "class Context(TypedDict, total=False):\n",
    "    max_depth: int\n",
    "    threshold: float\n",
    "    k: int\n",
    "    beam_size: int\n",
    "\n",
    "class EnsuredContext(TypedDict):\n",
    "    max_depth: int\n",
    "    threshold: float\n",
    "    k: int\n",
    "    beam_size: int\n",
    "\n",
    "def _ensure_context(ctx: Context) -> EnsuredContext:\n",
    "    \"\"\"Get params that configure the search algorithm.\"\"\"\n",
    "    return {\n",
    "        \"max_depth\": ctx.get(\"max_depth\", 10),\n",
    "        \"threshold\": ctx.get(\"threshold\", 0.9),\n",
    "        \"k\": ctx.get(\"k\", 5),\n",
    "        \"beam_size\": ctx.get(\"beam_size\", 3)\n",
    "    }\n",
    "\n",
    "\n",
    "class ExpansionState(ToTState):\n",
    "    seed: Optional[Candidate]\n",
    "\n",
    "\n",
    "def expand(state: ExpansionState, *, runtime: Runtime[Context]) -> Dict[str, List[Candidate]]:\n",
    "    \"\"\"Generate the next state.\"\"\"\n",
    "    ctx = _ensure_context(runtime.context)\n",
    "    if not state.get(\"seed\"):\n",
    "        candidate_str = \"\"\n",
    "    else:\n",
    "        candidate_str = \"\\n\\n\" + str(state[\"seed\"])\n",
    "    try:\n",
    "        equation_submission = solver.invoke(\n",
    "            {\n",
    "                \"problem\": state[\"problem\"],\n",
    "                \"candidate\": candidate_str,\n",
    "                \"k\": ctx[\"k\"],\n",
    "            },\n",
    "        )\n",
    "    except Exception:\n",
    "        return {\"candidates\": []}\n",
    "    new_candidates = [\n",
    "        Candidate(candidate=equation) for equation in equation_submission.equations\n",
    "    ]\n",
    "    return {\"candidates\": new_candidates}\n",
    "\n",
    "\n",
    "def score(state: ToTState) -> Dict[str, Any]:\n",
    "    \"\"\"Evaluate the candidate generations.\"\"\"\n",
    "    candidates = state[\"candidates\"]\n",
    "    scored = []\n",
    "    for candidate in candidates:\n",
    "        scored.append(compute_score(state[\"problem\"], candidate))\n",
    "    return {\"scored_candidates\": scored, \"candidates\": \"clear\"}\n",
    "\n",
    "\n",
    "def prune(\n",
    "    state: ToTState, *, runtime: Runtime[Context]\n",
    ") -> Dict[str, Any]:\n",
    "    scored_candidates = state[\"scored_candidates\"]\n",
    "    beam_size = _ensure_context(runtime.context)[\"beam_size\"]\n",
    "    organized = sorted(\n",
    "        scored_candidates, key=lambda candidate: candidate[1], reverse=True\n",
    "    )\n",
    "    pruned = organized[:beam_size]\n",
    "    return {\n",
    "        # Update the starting point for the next iteration\n",
    "        \"candidates\": pruned,\n",
    "        # Clear the old memory\n",
    "        \"scored_candidates\": \"clear\",\n",
    "        # Increment the depth by 1\n",
    "        \"depth\": 1,\n",
    "    }\n",
    "\n",
    "\n",
    "def should_terminate(\n",
    "    state: ToTState, runtime: Runtime[Context]\n",
    ") -> Union[Literal[\"__end__\"], Send]:\n",
    "    ctx = _ensure_context(runtime.context)\n",
    "    solved = state[\"candidates\"][0].score >= ctx[\"threshold\"]\n",
    "    if solved or state[\"depth\"] >= ctx[\"max_depth\"]:\n",
    "        return \"__end__\"\n",
    "    return [\n",
    "        Send(\"expand\", {**state, \"somevalseed\": candidate})\n",
    "        for candidate in state[\"candidates\"]\n",
    "    ]\n",
    "\n",
    "\n",
    "# Create the graph\n",
    "builder = StateGraph(state_schema=ToTState, context_schema=Context)\n",
    "\n",
    "# Add nodes\n",
    "builder.add_node(expand)\n",
    "builder.add_node(score)\n",
    "builder.add_node(prune)\n",
    "\n",
    "# Add edges\n",
    "builder.add_edge(\"expand\", \"score\")\n",
    "builder.add_edge(\"score\", \"prune\")\n",
    "builder.add_conditional_edges(\"prune\", should_terminate, path_map=[\"expand\", \"__end__\"])\n",
    "\n",
    "# Set entry point\n",
    "builder.add_edge(\"__start__\", \"expand\")\n",
    "\n",
    "# Compile the graph\n",
    "graph = builder.compile(checkpointer=MemorySaver())"
   ]
  },
  {
   "cell_type": "code",
   "execution_count": 8,
   "metadata": {},
   "outputs": [
    {
     "data": {
      "image/jpeg": "/9j/4AAQSkZJRgABAQAAAQABAAD/4gHYSUNDX1BST0ZJTEUAAQEAAAHIAAAAAAQwAABtbnRyUkdCIFhZWiAH4AABAAEAAAAAAABhY3NwAAAAAAAAAAAAAAAAAAAAAAAAAAAAAAAAAAAAAQAA9tYAAQAAAADTLQAAAAAAAAAAAAAAAAAAAAAAAAAAAAAAAAAAAAAAAAAAAAAAAAAAAAAAAAAAAAAAAAAAAAlkZXNjAAAA8AAAACRyWFlaAAABFAAAABRnWFlaAAABKAAAABRiWFlaAAABPAAAABR3dHB0AAABUAAAABRyVFJDAAABZAAAAChnVFJDAAABZAAAAChiVFJDAAABZAAAAChjcHJ0AAABjAAAADxtbHVjAAAAAAAAAAEAAAAMZW5VUwAAAAgAAAAcAHMAUgBHAEJYWVogAAAAAAAAb6IAADj1AAADkFhZWiAAAAAAAABimQAAt4UAABjaWFlaIAAAAAAAACSgAAAPhAAAts9YWVogAAAAAAAA9tYAAQAAAADTLXBhcmEAAAAAAAQAAAACZmYAAPKnAAANWQAAE9AAAApbAAAAAAAAAABtbHVjAAAAAAAAAAEAAAAMZW5VUwAAACAAAAAcAEcAbwBvAGcAbABlACAASQBuAGMALgAgADIAMAAxADb/2wBDAAMCAgMCAgMDAwMEAwMEBQgFBQQEBQoHBwYIDAoMDAsKCwsNDhIQDQ4RDgsLEBYQERMUFRUVDA8XGBYUGBIUFRT/2wBDAQMEBAUEBQkFBQkUDQsNFBQUFBQUFBQUFBQUFBQUFBQUFBQUFBQUFBQUFBQUFBQUFBQUFBQUFBQUFBQUFBQUFBT/wAARCAGDAHcDASIAAhEBAxEB/8QAHQABAAICAwEBAAAAAAAAAAAAAAUGBwgDBAkCAf/EAFgQAAEDBAADAgYKCwsJCQAAAAECAwQABQYRBxIhEzEIFBUWQVEXIjJVVmGBkZTTIzZCVHF1k5W00dIJOFJyc3SSobKz1Bg1N1NiY3aCsSUzQ0RGV4Okwf/EABoBAQEAAwEBAAAAAAAAAAAAAAABAgMEBQb/xAA2EQEAAQIBCAYKAgMBAAAAAAAAAQIRAwQSITFBUWGhBRMUUpHRIzNTcYGiscHh8BUiMpLi8f/aAAwDAQACEQMRAD8A9U6UpQKV1bpco9nt782UsoYZTzK5UlSj6kpSOqlE6ASNkkgDZNQQx+Xk47e+uOsRVbLdnjulCEpPd260nbi/WAeQb0ArXOdtNETGdVNo/dS2TMq+22E4USLhFYWOhS6+lJ+YmuHzqsvvxA+ko/XXFHwvH4iAhixW1pIAGkRGx3dB6K5fNWy+88D6Mj9VZ+h48l0HnVZffiB9JR+unnVZffiB9JR+unmrZfeeB9GR+qnmrZfeeB9GR+qnoePI0HnVZffiB9JR+unnVZffiB9JR+unmrZfeeB9GR+qnmrZfeeB9GR+qnoePI0HnVZffiB9JR+uv1GTWdxQSi7QVKPoElBP/WvzzVsvvPA+jI/VX4vE7G4gpVZrepJ6EGKgg/1U9Dx5GhKJUFpCkkKSRsEHYIr9qsLwGBBUp+wqVjsvfNuCAI6z/vGPcKB9J0Fd+lAndSNjvTk9b8Oaz4rdIuu2aB2hYPc42fShWjr0ggg9RWNVEWzqJvHhKW3JalKVpQpSlBV7vq7ZvaLcvSo0Jhy5OIP3ToUG2fwgbdV19KUHvGxaKrDw8T4kxnF7CJ9rWyhWunO06Fa36yHSR/FPqqz10YuqiI1W+835rJSlK50UCFx4we5ZRcsdh3hyZdrcp9EhqNAkuIDjKSp1tLqWyhbiQDtCVFWxrW+lVzhJ4TOPcSeGs7LprUqws25Lrs5EiDKDTLYecQgodUykPEpbBIb5iknRAPSqdhwvGOeEAYOF2TLbZityudwkZNBvluKLU25yqUmZCkK9LroSezQpQIWSUoIqCxG5Z3hvg333CrHjmRWzOLA9I3KTaypt5hy5KU45CcUOzfc8XcUtCRs8w1r1hmm1eERw+vWLZFkMW/nyZjzYeuvbQpDL8RBSVBS2Fth3RAJBCDvR1vVVfO/CxxTGLTY7ja2598h3G9xrUqSza5vZBtw7W80oMEP6T1SGyecn2pOtVgfJMNu9yjcZFWPHM/mwb3gaI0GTkseU/LnSmnnedADm3EHTyOVpQSTpZQnlG6z5x+sNxTw9webabLMuicayG03WTbrawXJPizCwHA00Oq1JB3yjr0NBl+z3aPfbTDuUTtvFZbKX2vGGFsOcqhsczbgStB0eqVAEdxAruVG45fG8lskS5tRJsBuSnnTHuUZcaQgbI0ttYCknpvRHpFSVAqsZfq13GxXpGkramNwXj19uzIUlsJ/KllX/ACn11Z6rGeJ8bh2m3pBLsy6xOUAb6NOpkL/B7RlXX4xXRgesiJ1bfdt5LGtZ6UpXOhSlKCKyKym8w2uxcSxPiuiTDfUCQ26AQCQCCUlKlJUARtK1DY3uuO132Neu2t8toRbihJTJt7x2eXuKk7A7Rs76LA0e46UCkTNR15x+3ZAy23cIjcnsyVNLOw40rWuZCxpSDrptJBrdTVTMZter6fv7xvvUgeDZwnSQRw3xYEdxFoY/Zr8/ya+E/wD7bYr+aGP2asJwYt9I+RX2OjoAjxwO6H4XEqUflO6eZMj4VX78sz9VWWZh9/lJaN6yR47USO0wy2lplpIQhtA0lKQNAAegAVyVV/MmR8Kr9+WZ+qp5kyPhVfvyzP1VOrw+/wApLRvWila++C3esh4xcHLdlF+yi6ouUiXMZWIamm2+VqQ42nQLZO+VI3176y15kyPhVfvyzP1VOrw+/wApLRvdDIuB3DzLrzIu17wiwXe6SeXtpk23NOuucqQlPMpSSTpKQPwAVHq8G/hStKArhxi6ggcqQbSweUbJ0Pa+sk/LU/5kyPhVfvyzP1VBhD5BCsnvy0n0du0P6w2DTq8Pv8pLRvc1stGL8Lcd8Wt0K3Y1Zm3CpMeI0lhrtFH7lCQNqUfQBsn11+2iFIu12F9nsGNyNqZgxV+7abUQVLWPQtXKnp9yka7yoVyWvC7XapiZobemT0ggTJ765Dqd9/KVk8g+JOhU7UmqmiLYe3b5GrUUpStCFKUoFKUoFKUoFKUoNd/AG/e0WX8YXL9MerYitd/AG/e0WX8YXL9MerYigUpSgUpSgUpSgUpSgUpSgUpSgUpSg138Ab97RZfxhcv0x6tiK138Ab97RZfxhcv0x6tiKBSlKBSlKBSlKBSlKBSlfLjiWkKWtQQhIJUpR0APWaD6pVJOX327JEmz2uELcsBTL1wkrbceT6F9mls8oPeNnej1CT0r88u5h94WP6W99XXZ2XE22j4wtl3rR790+4GHK8GtvEe2Ry5csfAiXDkGyuEtRKVev7G4o93odUT0TW1Xl3MPvCx/S3vq66F/84sosVxs10s9hl224R3IsmOuW9yuNLSUqSfsfpBIp2WvfHjBZ5ifuenBRzinx4gXqQ2oWXElN3V9wbAVISrcZvY7iVp5/UQ0oemvYGtdfBz4L3Twb8Gfx2zMWm4Kky3JkmfJkOJdeUdBAOm+gSgJAHdvmPTmNZT8u5h94WP6W99XTste+PGCy70qkeXcw+8LH9Le+rr6RfsuSra7bZXEjvSma8kn5eyOvmp2WvfHjBZdaVG2C+M3+B4w22thxCy0/Hd1zsuD3SFa6eogjYIIIJBBqSrlqpmmc2daFKUrEKUpQKhc2UUYbflA6IgSCD/8aqmqhM4+0u//AIvkf3aq24XrKffCxrRVkAFmgAAACO30H8UV3a6FrcDNihuK3yojIUdd/RIrV/AuLHGHPIlgzG12m9y7bdZbTqrQuFbEWtEFTvKrkkeM+NdolvauZSdFSdcgB6d1c2qlG19K12j8RM3d46u8Jjf4vasyDf1X3lj+MKtJ0UwQzy8vbc55Cvl32Wl+6INQdxz7iNDwXiVn7Gac7OJZDdGWLBItsbxWRDjSCOxW4EB3m5NgLCgd62FHZrDOG0tK1X448bcpx2XkN8w2+XefHx2NHlTrMzY4q7dG2hLimpUpxaXStSFb0zso5hsVbL/kOc5TxL4hWix5gvG7dYbJb7jEbat0d9annkSCQtTiT9jPYjY1zd3KpOjtnDPldO1Xm336H43bJ0a4xedbXbxHkuo50KKFp5kkjaVJUkj0EEHqK1+xrihmfGq5YZZrJe28MVIxGJlF2nx4TUl11x9RbQwyl4KSlAUhxSlEE+5A11NWfwRWn2OCURuU+JMlF3u6XX0o5A4sXGRzKCdnWzs630pFV5GWMBP/AGtmI9Aurfd/Mo1XGqdgP+eMy/Grf6FFq41pyn1nwj6QslKUrlQpSlAqEzj7S7/+L5H92qpuurc4Dd1tsuE6SGpLK2VEepSSD/1rZh1RTXFU7JWNatWX/M8H+Qb/ALIrHmKcALVhF6Zk2TIslt9lYlLmM4yzcALY0tZJUEo5OfkKlKV2fPybPuatse7ycdis2+6Wu5LkR0Ja8YgwXZTTwA0FpLaTret6UAQenXoT9+ecb3sv35kl/VV6tWFVVN4i8LaVMHg744ltMgT7qMgTfDkAyIPNeP8AjJ9qU83Z8nZFrTPZ8nLyADW+tUfEfBmcvruW+eVyvzFouGWXC6DG2bg15OnMKklxlbqEJK9KASSjnT3DmTusqp4w40rJlY4l6ccgTH8bVahbZHjQZ3rtC1yc3Jsgc2tVLeecb3sv35kl/VVh2evuyZs7lFzDwa8dzObkqpF4yC323JAFXWz26almJJdDaWw8RyFYVyoRsBQSrkHMlXXdlsnCq22S8366ifcJc29WyHa5bklbZ2iOh1KFgJQNLV2yyo929aA7qlfPON72X78yS/qqism4wY1hVrVc8hdnWK3JWlszLlbZEdkKV3J51oA2fQN1eor7smbO5WT4NlhjQsTTab7kNguON2xNmj3a1y225MiGnWmX9tlC07HN7gaJJGquPDPh3buFeIR8dtcmbMhsvyJAeuDodeUp55by+ZQSN+2cVo63rWyT1r7hcQbbcobMuHDvMqK8gLafYs8paHEnuKVBvRB9Yrsoy5l08rdpvi1+hJs8lG+vrUgD5zTqK405qWl38B/zxmX41b/QotXGq9hlnlW2LPlTm0sTblJ8bcjpIV2I7NDaUFQ6EhLadkbGyQCQATYa4coqirEm3CPCIgnWUpSuZClKUClKUCsd8d+Mtv4H4BJv0phdxuTziYdqtLOy9cJi+jTKAOvU9ToHQB0CdA3i8XiFj9pmXS5SmoVvhsrkSJLyuVDTaQVKUo+gAAmtauC1nm+EjxOHGvJYrrGK2wuRcGs8pOtN705cFo/hrI9rvuA9PKhRC8eDVwauPD6z3PKcweTceJWVuCdfJp0ex6fY4jfoDbSdJ0Omx06BOs00pQKwP4cuLnLPBYzyOhO3osVueg/wexeQ4o/0ErH4CazxUTluMw80xS849cO08Qu0J6BI7IgL7N1BQrlJBAOlHWwaDxe8HPj/AMWuGOQR7Rw6kXC9GUtTgxlEZc5qSQkqWUsJ2oHlSVKU3yq0nqdCvZvCJ9+umJWqXk9qj2O/vsJXMtsWV4y3HcP3HacoCiBretgHYClgBRwhwo8Crh9wLsdsulosSskzqztGS3eJMtyO5MlBtwaACihltXaFITogDkKytSeY5f4VZhcs94f2W/XnHpmK3WYzzSbRPTp2O4FFJHXR5SRtJIBKSCQO6gtlKUoFKUoFKUoFKUoNXOLMmb4UHFxzhHalvR+H+OONS80uLRKPG3d87NuQoevQUsju13gpAVs3AgRrVAjQoUduLDjNpZZYZSEobQkAJSkDoAAAAB6q1+8GH/Sx4QX/ABWn+4TWxNApSlApSlArF/ESJF4d5NM4tXPJ73FsNnsjse4WGMlUiK+AsKS8GuvKtOyCpIGxylSglKt5Qqv8Qpc6BgeRybXaEX+5M26Q5GtTo2mY6G1FDJHpCzpPy0EnZLzCyOzQLtbZCZdunx25UaQjfK60tIUhQ36Ckg/LXdqDwWVNnYRj0m5WtFjuD1ujuSbW2NJhulpJWyB6kHafkqcoFKUoFKV8rcQ2NrUEj/aOqD6rCnhUeELc/Bswy3ZPGw7zstj0rxSWpNxMUxFKTttR+wucyVEKBJ5dHlHXm6Zm8aZ/1zf9IVV+J+D2bitw/v2JXdxBgXaKqOtYIKmlHqhxIPTmQoJUPjSKtpHm/wAIP3QaThueZxNh8N13qXmt6ROZhNXnkUwspDaWgfF1doSdddJ79ar1Nry/8BHwXpzHhEX645ZFQ3GwGSplKXB7R+fshpSCQOZKUguhQ9JaPca9O/Gmf9c3/SFLSOWlcXjTP+ub/pCuWlgpSlQKr/EKJOn4Hkca13dFguT1ukNxrq6dJhultQQ8T6Ag6V8lWCqjxd8h+xTmPnP2/m35Hl+U/Ft9r4t2Ku15NfdcnNr46CSwWLNg4Rj0a5XRF8uDNujtybo2dpmOhpIW8D6lnavlqcqr8LPI3sY4h5udt5veR4fk3xjfaeLdgjsuff3XJy7+OrRQKUpQdW6TfJtsly+Xm7BlbvL6+VJP/wCVjy14lar9bolyvNviXi5SmUPPSZzCXlbUASlPMPaoHcEjQ0PXs1ecq+1i8fzN7+war2Nfa5av5o1/YFelk8zRhzVTNpuy1Q6XsfYt8GrP9Aa/Zp7H2LfBqz/QGv2ahsU424Vm9xnwrLfEzHITTr7zxjvNR+zbWEOLQ8tAbcSlRAJQogVw4nx2wbOJcpizXwSfFo65i33Yr7EdTCCAt1DziEtrQNjakqI61t6/E78+KXnen/Y+xb4NWf6A1+zT2PsW+DVn+gNfs1X8T49YJnEuRGs1+El9mKqbyOxX2O1jp90612iE9sgdPbN8w6j1iuOx+EDgOR2GZfIN+57JEiomPXN6HIZjBtRAADq2wlS9kJLYJWFe1KQelOvxO/PiXnesnsfYsP8A01aPoDX7NctiZZxXKrfbLc2mLbLgy8TCbGmmnG+QhTadaTsFQIGgfanW9kxeDcWMV4jvzGLBdDJlxEpW/EkxnoshtCt8qy08hC+U6Ola0dd9Sr/2/Yz/ACcv+wmsorqxIqiqbxaeUSsTM618pSleMxKr/EKXOgYHkcm12hF/uTNukORrU6NpmOhtRQyR6Qs6T8tWCq/xCiTp+B5HGtd3RYLk9bpDca6unSYbpbUEPE+gIOlfJQcmCyps7CMek3K1osdwet0dyTa2xpMN0tJK2QPUg7T8lTlQeCxZsHCMejXK6IvlwZt0duTdGztMx0NJC3gfUs7V8tTlApSlBF5V9rF4/mb39g1Xsa+1y1fzRr+wKsmRsrkY9dGm0lTi4rqUpHpJQQKrWLrS5jVpUk7SqIyQfWOQV6GD6mff9l2NUDiOU5BZczwHAbTlNlwy5WC4DyblUHxVq3TlLBbZiPK6rad5nAU8y0pB2CN6q/32+XHjHwXyLArVheS4reX8ddjJTdLaYkNp5KEoEZLxPKsK6pCkbTygkkdAdg6UzUazzXrvxVy3A5Fuwq/Y3FxS13JVwVdreqKkLehGOiIxv/vvbkKJRtOm09dkV1rxw0yC4+CFw1tkOz3HylYk2e5T7HGWuFNeSwUqfZQdpU291Kh1CuZI111W0NKZowzwVx/G5uUXHJLdYs6gXNmEm3+PZrImqU40tfaKaaRKdUr2qm0kkJA9sNE7NZNf+37Gf5OX/YTUzUQ42XM+xzlG+RiWtXTuTytp386kj5a24cWv7qvpKwvVKUrykKqPF3yH7FOY+c/b+bfkeX5T8W32vi3Yq7Xk191yc2vjq3VX+IUudAwPI5NrtCL/AHJm3SHI1qdG0zHQ2ooZI9IWdJ+Wg6/CzyN7GOIebnbeb3keH5N8Y32ni3YI7Ln391ycu/jq0VB4LKmzsIx6TcrWix3B63R3JNrbGkw3S0krZA9SDtPyVOUClKUCqnK4fJ7dxdsvdysbK1FZiwwwtkKPUlKXWl8uz10kgbJOutWylbKMSrD/AMZW9lN8wLh8M73+Qhf4enmBcPhne/yEL/D1cqVu7TicPCPIu154PXfJeIWb8ULNcMqnsRsWvYtsNcaNEC3Gy2F7cJZIKtn0AD4qyp5gXD4Z3v8AIQv8PWKPBh/0seEF/wAVp/uE1sTTtOJw8I8i6nDAbhv7c71+Qhf4epiwYvGsKnXu3kT5zoCXJswpU6pI7k+1SlKUjqeVIA2SdbNTNKxqx8SuM2Z0cIiPoXKUpXOhVf4hRJ0/A8jjWu7osFyet0huNdXTpMN0tqCHifQEHSvkqwVUeLvkP2Kcx85+382/I8vyn4tvtfFuxV2vJr7rk5tfHQSWCxZsHCMejXK6IvlwZt0duTdGztMx0NJC3gfUs7V8tTlVfhZ5G9jHEPNztvN7yPD8m+Mb7TxbsEdlz7+65OXfx1aKBSlKBSlKBSlKDXbwYf8ASx4QX/Faf7hNbE1rHw8vCuCvhS5xi2StCND4iSxeseu29MyHUNhDsRW+50dCBvqNelSQdnKBSlKBSlKBVf4hS50DA8jk2u0Iv9yZt0hyNanRtMx0NqKGSPSFnSflqwVSeJt/jLtzuHwcpiY3meRwZbNiW8v7L2yWie0QnvPJsK+T00E1gsqbOwjHpNytaLHcHrdHck2tsaTDdLSStkD1IO0/JU5UNhltudmw+xW+9TxdbxEgMMTZ4/8AMvpbSlxzr/CUCr5amaBSlKBSlKBSlKDHfHfg1buOGASbDKfXb7ky4mZarszsPW+Yjq08gjr0PQgEbBPUHRFc8GzjJceIFnueL5gym28SsUdEG+QiNB46+xy2/W26nStjpsnXQpJzPXlz4dPhIy7dx4SMJtl7wXKrJDl2W5X19Pi0i4sLUUpDSQTtkJBcbeJCiXEqSEFCVEPTWz5FasiE02q5w7n4jKcgyvE5CHfF5CNc7LnKTyuJ2NpOiNjYqRrQf9yayoycQz/G1K0Ic6NcEJJ7y82pCiPyCN/hFb8UClKUHw652balBJcUASEJIBUddw2QN/hNY74Y2u5Zcxbs1zvCrZjmdMplRI6WnEyJEWGp0lCFOjY5ikAnlJHUka5ykQCU4v4SuRxJrEm/sReHuTODkAMeHcJjTeubfe4ltaiAQR1CgQUq65moFKUoFKUoFKUoFKUoI2/Xxmww0vONuSHnVhpiMyAXHnCCQlO9AdASSSAACSQAaxNxS4fRONFqEDL+HWP3llIIZekXdxuSxv8AgOojcyPRsJVo+ndXjNCfOrE0947SSrR9fY9/9Z+epCvRw6KKaKaqqb3333zGyY3MtTV7wbvBbyHwaeIeRXyySINzsd1ieLItMyesOskOJUlZfSxpegFDXZp9139Oux/nRlvwcs/56d/wtSVK2ei9nHzeaX4I3zoy34OWf89O/wCFqr8RpPFHJccEHFnbJiFyMhpxVzVKXNUGkqClIShUdKQVaA2rmGirpsgi9Up6L2cfN5l+CMTk2WpGvNyz/GfLTnX/AOrUrY8qcnTzbrlB8mz1JLjSUu9q08gHR5F8qeo2NpIB0djY3r5qFuiinLsP1rapzySdddeJvnXzgfNSaMOuJiKIjRM6L7IvtmV1r7SlK8piUpSgUpSgUpSgpeafbZif8eV/dVQPCEye/YviliVjt08j3C45HbLWqX4u2/ytPyUtr9osEHor4j6iO+r/AJp9tmJ/x5X91WP/AAhsDu3ETErHa7Oh/tm8itkt96K+hl2PHbkpU66hSiNKQkFQ1s7A0CelenPqqLbvvKzsY04jcS864UN8ScfdydV9mQcRVktovT8GO3IirDymVNOIQgNODYSpJKB90DvW6tk68Zrht/4Xx7llrl3Xkt5LVwZ8RjtMttiA+6WWuVHOEdohJBUor9rrm0SKlh4NmPyLDmEC53m/3yflMMW+fe7lLbcmpjjfK00Q2G20gqUdBHUnZ3Vrzvhlbs+tNpiSJk+2SrTKbm2+5W11LcmM8hKkBSSpKknaVqSUqSQQo9K12lGGeIHFjNLdlub2q03tuEImXY5ZoCnoTTqI7MxljtgRoFe1OKV1VsdwIFcWX8Zcw4PjiVaJlzVmE61R7Q/ZpkqIwy6Fzn1xyh1LXZtqCFoCh7ne+Uq9NZAieDXj8d6e+9eb/cJU6926/wAiTMlNuOLkw+Ts+vZ9EK5BzJHcOieQAATeS8EcZzC55XLvLUie3ktujWydEW4A0G2FuLbU3oBSVhTpPNzHRSkjWuq1QqHCG7cTzm6oeSxb7Lxp2A44udkEK2xXWJSVo5ENCG+vmQpKnNhadpKE+2OzWU7t9t2G/jB79DkVDYBwzVgb8h5zLcmyZTjSWEC/zkvpZQk7HKlCEDm9a1bUfSambt9t2G/jB79DkVvwotf3VfSVhfqUpXkoUpSgUpSgUpSgrGaWuS85a7pEYVLdtrq1rjI1zuNrQUq5N96h0IHTeiN9agznNrSSFIuSFDvSu1SgR+EFush0rrox4imKa4vbjb7St97Hnn3afVcPzXK+rp592n1XD81yvq6yHStnaMLuT4/g0MX2fitjGQwUTbVOeuUNalJTIhwZDrZKSQoBSUEbBBB+MV3fPu0+q4fmuV9XXR8Gu64veeEtvlYdj0rFrCqVLS1bZm+0QsPrDijtSuilhSh17j6KyjTtGF3J8fwaGPPPu0+q4fmuV9XXatTTuT5DbJ7UaRHttsU48HpbCmVPOqQpsJQhYCuUJWslZAB9ry82zy3mlSrKKbTmU2md831/CC8bClKVwoUpSgUpSgUpSgUpSgUpSgpnCGVm0zBorvEKHCg5QXnw8xbyC0Gw6oNEaUobLfKT17991XOsbeD1aoNl4XQYlvzRfECKmTKUm+uO9oXSX1ko5uZXuCSjv+59FZJoFKUoFKUoFKUoFKUoFKUoFKUoFKVrP4V3hjzPBeyOyQnsCcyG13aIp5m5i6CMO2Qshxnk7FfVKS0re+vaa10oMj+DXdcXvPCW3ysOx6Vi1hVKlpatszfaIWH1hxR2pXRSwpQ69x9FZRrQbgH+6TX/AIiZfiuF3PAW7jerxckRHLjb55abaaW71c7AtKJ7Nvale368hPtd9N+aBSlKBSlKBSlKBSlKBSlULiLxLGLq8m2xLUm9LSFq7UEtRkHuUvRGyfQgEE95IGt78DAxMorjDw4vMi+0rVy6S7hf3FOXa6TbipXUocfUhofxWk6QPm36yajTYbeokmK2SepJFfSU9Azb+2Jp4Rf7wXhtrWEPDE4Gp488EbxaIrAdyCAPKNpUPdF9AO2x/KJKkdem1JJ7qxz5At33o381PIFu+9G/mrP+Bj2vy/8AReGJP3LngQUqu/FO7RilSSu12dLida7vGHhv5GwR/vRXohWpXkC3fejfzU8gW770b+an8DHtfl/6Lw21pWpXkC3fejfzVzxYSbe52kJ6TAdHc5DkOMqHypIrGegdGjF5fkvDa6lYYwri5MtchuHkkgSres8qbmsBK2D6O10NFHo5+hT3q2NqTmevn8qyTFySvMxI907JUpSlcaFKUoOrdbi1Z7XMnvnTEVlb7h/2UpKj/UK1galSbhzzpqiubMWZD53v26upA+Ie5HxAVsbnVuevGEZDAjJKpEq3SGG0j0qU2pIHzmtcIchEyIw+2QW3W0rSR3aI2K+w6CppzMSrbePD9+hOpy0pSvqGCMyPJrZiVrXcbvMRCiIUEc6gSVKJ0lKUgEqUT3JAJNQLXGDEHLHKu5vTbMCK+1GkrfZcaXHccUEoDjakhaASodVADXXegTVf47Y5Pu7GL3KNFuNxh2i5+MzYdofW1LU0ppbfO0UKSoqQV75UkEgkVUrzicK5YhOuNhsOUifKu9qbeVfTJekvtMym184Q6pSwhAW5skDWlHu615+LjYtNdUUxFojjedHnoVlqxcR8dyNm5uw7iEptiQuYJbLkZTCCCoLUl1KSEkAkK1o6PWqtZ+Ndty3iLZLHj8hudbpcGVKkPORXmnAUFsNlsrCQpCuZfUBQPL0NVji7hN7yjJc4ZtcB50TMXhNtLKShqS63MdcUxz+55ij2ut9yxvQNSlqvUjMuLeI3KPjV9s8GFapzLy7nblx0NLWWOVvZ6fcHWuh9BOjrCcbFmqKZ0aY2Tp/tb4aNevWMwUpSvTQUkKSQQCD0IPprM/BW+O3TEFQ5Cy49a3zDC1HZU2EpU3v8CFBPXr7WsMVlPgJGULbf5Z32T08No9R5GkAn5yR/y14nTFNNWSzM64mLM6drKdKUr4IKUpQK194g4WvCbq6+2g+QpbpWy79zHWs7LKvUNn2p7uoT3gc2wVcUmKzNjux5DSH2HUlDjTqQpK0noQQehB9VehkWWVZHiZ0aYnXA1ByHA8by2Q0/e7Fbrs80nkbcmRkOqSne9AqB0N1FewxgWteZtj16vEGv2a2PufAmyyHlOW2dPswV/wCAw4lxkfgS4lRT+BJAHqqNPANWzrJ5YH81a/VX1UdJZBX/AGq0Txj/ANLcWG8dwyw4gJAsdmg2gSOXthCjpa7Tl3y83KBvWz85qZrJfsBq+E8v6K1T2A1fCeX9FardHSmRUxaKuU+Rm8WNK6t0tcO9wH4NwiszYb6eV2O+gLQseog9DWVfYDV8J5f0VqnsBq+E8v6K1VnpXI50TXynyM3iwD7C+A/Ayx/m9r9muaFwjwm3TGJcXErNHlMOJdaeagtpW2tJ2lQIHQggHdZ49gNXwnl/RWq54vAOJzgzMguchv0tspaZCvwkIKvmIrTPSHR8aYt/r+DN4saW22zb7c2bbbWfGJr3Xr7hpHpccPoSPnJ6DZIrYrFseYxTH4VqjKU4iO3yqdX7p1Z6rWr41KJUfw0x7FrVikRUa1Qm4iFnmcUkbW6r+EtZ2pR+Mk1K1870h0hOWTFNMWpjnxk4QUpSvGClKUClKUClKUClKUClKUClKUClKUClKUH/2Q==",
      "text/plain": [
       "<IPython.core.display.Image object>"
      ]
     },
     "metadata": {},
     "output_type": "display_data"
    }
   ],
   "source": [
    "from IPython.display import Image, display\n",
    "\n",
    "display(Image(graph.get_graph().draw_mermaid_png()))"
   ]
  },
  {
   "cell_type": "markdown",
   "metadata": {},
   "source": [
    "## Run\n",
    "\n",
    "Now let's try it on one of the puzzles!"
   ]
  },
  {
   "cell_type": "code",
   "execution_count": 10,
   "metadata": {},
   "outputs": [
    {
     "name": "stdout",
     "output_type": "stream",
     "text": [
      "{'expand': {'candidates': [Candidate(candidate=Equation(tokens=[12.0, 5.0, '/', 7.0, '*']), score=None, feedback=None), Candidate(candidate=Equation(tokens=[12.0, 1.0, '+', 5.0, '*']), score=None, feedback=None), Candidate(candidate=Equation(tokens=[12.0, 7.0, '*', 1.0, '/']), score=None, feedback=None), Candidate(candidate=Equation(tokens=[5.0, 7.0, '*', 1.0, '*']), score=None, feedback=None), Candidate(candidate=Equation(tokens=[7.0, 5.0, '*', 12.0, '/']), score=None, feedback=None)]}}\n",
      "{'score': {'candidates': 'clear', 'scored_candidates': [ScoredCandidate(candidate=Equation(tokens=[12.0, 5.0, '/', 7.0, '*']), score=0, feedback='The equation must use all 4 numbers exactly once.'), ScoredCandidate(candidate=Equation(tokens=[12.0, 1.0, '+', 5.0, '*']), score=0, feedback='The equation must use all 4 numbers exactly once.'), ScoredCandidate(candidate=Equation(tokens=[12.0, 7.0, '*', 1.0, '/']), score=0, feedback='The equation must use all 4 numbers exactly once.'), ScoredCandidate(candidate=Equation(tokens=[5.0, 7.0, '*', 1.0, '*']), score=0, feedback='The equation must use all 4 numbers exactly once.'), ScoredCandidate(candidate=Equation(tokens=[7.0, 5.0, '*', 12.0, '/']), score=0, feedback='The equation must use all 4 numbers exactly once.')]}}\n",
      "{'prune': {'candidates': [ScoredCandidate(candidate=Equation(tokens=[12.0, 5.0, '/', 7.0, '*']), score=0, feedback='The equation must use all 4 numbers exactly once.'), ScoredCandidate(candidate=Equation(tokens=[12.0, 1.0, '+', 5.0, '*']), score=0, feedback='The equation must use all 4 numbers exactly once.'), ScoredCandidate(candidate=Equation(tokens=[12.0, 7.0, '*', 1.0, '/']), score=0, feedback='The equation must use all 4 numbers exactly once.')], 'scored_candidates': 'clear', 'depth': 1}}\n",
      "{'expand': {'candidates': [Candidate(candidate=Equation(tokens=[12.0, 5.0, '-', 1.0, '*']), score=None, feedback=None), Candidate(candidate=Equation(tokens=[1.0, 7.0, '*', 5.0, '+']), score=None, feedback=None), Candidate(candidate=Equation(tokens=[12.0, 1.0, '+', 5.0, '*']), score=None, feedback=None), Candidate(candidate=Equation(tokens=[7.0, 5.0, '*', 1.0, '-']), score=None, feedback=None), Candidate(candidate=Equation(tokens=[12.0, 1.0, '*', 5.0, '-']), score=None, feedback=None)]}}\n",
      "{'expand': {'candidates': []}}\n",
      "{'expand': {'candidates': [Candidate(candidate=Equation(tokens=[5.0, 7.0, '*', 12.0, '-']), score=None, feedback=None), Candidate(candidate=Equation(tokens=[1.0, 5.0, 7.0, '*', 12.0, '-', '+']), score=None, feedback=None), Candidate(candidate=Equation(tokens=[12.0, 1.0, '*', 5.0, 7.0, '/']), score=None, feedback=None), Candidate(candidate=Equation(tokens=[12.0, 5.0, '*', 7.0, '/', 1.0, '-']), score=None, feedback=None), Candidate(candidate=Equation(tokens=[5.0, 7.0, '*', 1.0, '-', 12.0, '+']), score=None, feedback=None)]}}\n",
      "{'score': {'candidates': 'clear', 'scored_candidates': [ScoredCandidate(candidate=Equation(tokens=[12.0, 5.0, '/', 7.0, '*']), score=0, feedback='The equation must use all 4 numbers exactly once.'), ScoredCandidate(candidate=Equation(tokens=[12.0, 1.0, '+', 5.0, '*']), score=0, feedback='The equation must use all 4 numbers exactly once.'), ScoredCandidate(candidate=Equation(tokens=[12.0, 7.0, '*', 1.0, '/']), score=0, feedback='The equation must use all 4 numbers exactly once.'), ScoredCandidate(candidate=Equation(tokens=[5.0, 7.0, '*', 12.0, '-']), score=0, feedback='The equation must use all 4 numbers exactly once.'), ScoredCandidate(candidate=Equation(tokens=[1.0, 5.0, 7.0, '*', 12.0, '-', '+']), score=1.0, feedback='Result: 24.0'), ScoredCandidate(candidate=Equation(tokens=[12.0, 1.0, '*', 5.0, 7.0, '/']), score=0.07692307692307693, feedback='Result: 12.0'), ScoredCandidate(candidate=Equation(tokens=[12.0, 5.0, '*', 7.0, '/', 1.0, '-']), score=0.05737704918032786, feedback='Result: 7.571428571428571'), ScoredCandidate(candidate=Equation(tokens=[5.0, 7.0, '*', 1.0, '-', 12.0, '+']), score=0.043478260869565216, feedback='Result: 46.0'), ScoredCandidate(candidate=Equation(tokens=[12.0, 5.0, '-', 1.0, '*']), score=0, feedback='The equation must use all 4 numbers exactly once.'), ScoredCandidate(candidate=Equation(tokens=[1.0, 7.0, '*', 5.0, '+']), score=0, feedback='The equation must use all 4 numbers exactly once.'), ScoredCandidate(candidate=Equation(tokens=[12.0, 1.0, '+', 5.0, '*']), score=0, feedback='The equation must use all 4 numbers exactly once.'), ScoredCandidate(candidate=Equation(tokens=[7.0, 5.0, '*', 1.0, '-']), score=0, feedback='The equation must use all 4 numbers exactly once.'), ScoredCandidate(candidate=Equation(tokens=[12.0, 1.0, '*', 5.0, '-']), score=0, feedback='The equation must use all 4 numbers exactly once.')]}}\n",
      "{'prune': {'candidates': [ScoredCandidate(candidate=Equation(tokens=[1.0, 5.0, 7.0, '*', 12.0, '-', '+']), score=1.0, feedback='Result: 24.0'), ScoredCandidate(candidate=Equation(tokens=[12.0, 1.0, '*', 5.0, 7.0, '/']), score=0.07692307692307693, feedback='Result: 12.0'), ScoredCandidate(candidate=Equation(tokens=[12.0, 5.0, '*', 7.0, '/', 1.0, '-']), score=0.05737704918032786, feedback='Result: 7.571428571428571')], 'scored_candidates': 'clear', 'depth': 1}}\n"
     ]
    }
   ],
   "source": [
    "for step in graph.stream({\"problem\": puzzles[42]}, config={\"configurable\": {\"thread_id\": \"test_1\"}}, context={\"depth\": 10}):\n",
    "    print(step)"
   ]
  },
  {
   "cell_type": "code",
   "execution_count": 16,
   "metadata": {},
   "outputs": [
    {
     "name": "stdout",
     "output_type": "stream",
     "text": [
      "Found a winning solution in 2 steps: [Equation(tokens=[1.0, 5.0, 7.0, '*', 12.0, '-', '+']), 1.0, 'Result: 24.0']\n"
     ]
    }
   ],
   "source": [
    "final_state = graph.get_state({'configurable': {'thread_id': 'test_1'}})\n",
    "winning_solution = final_state.values[\"candidates\"][0]\n",
    "search_depth = final_state.values[\"depth\"]\n",
    "if winning_solution[1] == 1:\n",
    "    print(f\"Found a winning solution in {search_depth} steps: {winning_solution}\")\n",
    "else:\n",
    "    print(\n",
    "        f\"Failed to find a winning solution in {search_depth} steps. Best guess: {winning_solution}\"\n",
    "    )"
   ]
  }
 ],
 "metadata": {
  "kernelspec": {
   "display_name": ".venv",
   "language": "python",
   "name": "python3"
  },
  "language_info": {
   "codemirror_mode": {
    "name": "ipython",
    "version": 3
   },
   "file_extension": ".py",
   "mimetype": "text/x-python",
   "name": "python",
   "nbconvert_exporter": "python",
   "pygments_lexer": "ipython3",
   "version": "3.12.2"
  }
 },
 "nbformat": 4,
 "nbformat_minor": 2
}<|MERGE_RESOLUTION|>--- conflicted
+++ resolved
@@ -282,11 +282,6 @@
     "from langgraph.graph import StateGraph\n",
     "from langgraph.types import Runtime\n",
     "\n",
-<<<<<<< HEAD
-    "from langgraph.constants import Send\n",
-=======
-    "from langchain_core.runnables import RunnableConfig\n",
->>>>>>> b7d11b41
     "from langgraph.checkpoint.memory import MemorySaver\n",
     "from langgraph.types import Send\n",
     "\n",
