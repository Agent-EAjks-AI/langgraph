from langgraph.pregel.main import NodeBuilder, Pregel

<<<<<<< HEAD
import asyncio
import concurrent
import concurrent.futures
import queue
import weakref
from collections import defaultdict, deque
from collections.abc import AsyncIterator, Iterator, Mapping, Sequence
from functools import partial
from typing import Any, Callable, Generic, Union, cast, get_type_hints
from uuid import UUID, uuid5

from langchain_core.globals import get_debug
from langchain_core.runnables import (
    RunnableSequence,
)
from langchain_core.runnables.base import Input, Output
from langchain_core.runnables.config import (
    RunnableConfig,
    get_async_callback_manager_for_config,
    get_callback_manager_for_config,
)
from langchain_core.runnables.graph import Graph
from pydantic import BaseModel
from typing_extensions import Self

from langgraph.cache.base import BaseCache
from langgraph.channels.base import BaseChannel
from langgraph.channels.topic import Topic
from langgraph.checkpoint.base import (
    BaseCheckpointSaver,
    Checkpoint,
    CheckpointTuple,
)
from langgraph.config import get_config
from langgraph.constants import (
    CACHE_NS_WRITES,
    CONF,
    CONFIG_KEY_CACHE,
    CONFIG_KEY_CHECKPOINT_DURING,
    CONFIG_KEY_CHECKPOINT_ID,
    CONFIG_KEY_CHECKPOINT_NS,
    CONFIG_KEY_CHECKPOINTER,
    CONFIG_KEY_NODE_FINISHED,
    CONFIG_KEY_READ,
    CONFIG_KEY_RUNNER_SUBMIT,
    CONFIG_KEY_RUNTIME,
    CONFIG_KEY_SEND,
    CONFIG_KEY_STORE,
    CONFIG_KEY_STREAM,
    CONFIG_KEY_STREAM_WRITER,
    CONFIG_KEY_TASK_ID,
    CONFIG_KEY_THREAD_ID,
    END,
    ERROR,
    INPUT,
    INTERRUPT,
    NS_END,
    NS_SEP,
    NULL_TASK_ID,
    PUSH,
    TASKS,
)
from langgraph.errors import (
    ErrorCode,
    GraphRecursionError,
    InvalidUpdateError,
    create_error_message,
)
from langgraph.managed.base import ManagedValueSpec
from langgraph.pregel.algo import (
    PregelTaskWrites,
    _scratchpad,
    apply_writes,
    local_read,
    prepare_next_tasks,
)
from langgraph.pregel.call import identifier
from langgraph.pregel.checkpoint import (
    channels_from_checkpoint,
    copy_checkpoint,
    create_checkpoint,
    empty_checkpoint,
)
from langgraph.pregel.debug import get_bolded_text, get_colored_text, tasks_w_writes
from langgraph.pregel.draw import draw_graph
from langgraph.pregel.io import map_input, read_channels
from langgraph.pregel.loop import AsyncPregelLoop, StreamProtocol, SyncPregelLoop
from langgraph.pregel.messages import StreamMessagesHandler
from langgraph.pregel.protocol import PregelProtocol
from langgraph.pregel.read import DEFAULT_BOUND, PregelNode
from langgraph.pregel.retry import RetryPolicy
from langgraph.pregel.runner import PregelRunner
from langgraph.pregel.utils import get_new_channel_versions
from langgraph.pregel.validate import validate_graph, validate_keys
from langgraph.pregel.write import ChannelWrite, ChannelWriteEntry
from langgraph.store.base import BaseStore
from langgraph.types import (
    All,
    CachePolicy,
    Checkpointer,
    Interrupt,
    Runtime,
    Send,
    StateSnapshot,
    StateUpdate,
    StreamChunk,
    StreamMode,
)
from langgraph.typing import ContextT, InputT, OutputT, StateT
from langgraph.utils.config import (
    ensure_config,
    merge_configs,
    patch_checkpoint_map,
    patch_config,
    patch_configurable,
    recast_checkpoint_ns,
)
from langgraph.utils.pydantic import create_model
from langgraph.utils.queue import AsyncQueue, SyncQueue  # type: ignore[attr-defined]
from langgraph.utils.runnable import (
    Runnable,
    RunnableLike,
    RunnableSeq,
    coerce_to_runnable,
)

try:
    from langchain_core.tracers._streaming import _StreamingCallbackHandler
except ImportError:
    _StreamingCallbackHandler = None  # type: ignore

WriteValue = Union[Callable[[Input], Output], Any]


class NodeBuilder:
    __slots__ = (
        "_channels",
        "_triggers",
        "_tags",
        "_metadata",
        "_writes",
        "_bound",
        "_retry_policy",
        "_cache_policy",
    )

    _channels: str | list[str]
    _triggers: list[str]
    _tags: list[str]
    _metadata: dict[str, Any]
    _writes: list[ChannelWriteEntry]
    _bound: Runnable
    _retry_policy: list[RetryPolicy]
    _cache_policy: CachePolicy | None

    def __init__(
        self,
    ) -> None:
        self._channels = []
        self._triggers = []
        self._tags = []
        self._metadata = {}
        self._writes = []
        self._bound = DEFAULT_BOUND
        self._retry_policy = []
        self._cache_policy = None

    def subscribe_only(
        self,
        channel: str,
    ) -> Self:
        """Subscribe to a single channel."""
        if not self._channels:
            self._channels = channel
        else:
            raise ValueError(
                "Cannot subscribe to single channels when other channels are already subscribed to"
            )

        self._triggers.append(channel)

        return self

    def subscribe_to(
        self,
        *channels: str,
        read: bool = True,
    ) -> Self:
        """Add channels to subscribe to. Node will be invoked when any of these
        channels are updated, with a dict of the channel values as input.

        Args:
            channels: Channel name(s) to subscribe to
            read: If True, the channels will be included in the input to the node.
                Otherwise, they will trigger the node without being sent in input.

        Returns:
            Self for chaining
        """
        if isinstance(self._channels, str):
            raise ValueError(
                "Cannot subscribe to channels when subscribed to a single channel"
            )
        if read:
            if not self._channels:
                self._channels = list(channels)
            else:
                self._channels.extend(channels)

        if isinstance(channels, str):
            self._triggers.append(channels)
        else:
            self._triggers.extend(channels)

        return self

    def read_from(
        self,
        *channels: str,
    ) -> Self:
        """Adds the specified channels to read from, without subscribing to them."""
        assert isinstance(self._channels, list), (
            "Cannot read additional channels when subscribed to single channels"
        )
        self._channels.extend(channels)
        return self

    def do(
        self,
        node: RunnableLike,
    ) -> Self:
        """Adds the specified node."""
        if self._bound is not DEFAULT_BOUND:
            self._bound = RunnableSeq(
                self._bound, coerce_to_runnable(node, name=None, trace=True)
            )
        else:
            self._bound = coerce_to_runnable(node, name=None, trace=True)
        return self

    def write_to(
        self,
        *channels: str | ChannelWriteEntry,
        **kwargs: WriteValue,
    ) -> Self:
        """Add channel writes.

        Args:
            *channels: Channel names to write to
            **kwargs: Channel name and value mappings

        Returns:
            Self for chaining
        """
        self._writes.extend(
            ChannelWriteEntry(c) if isinstance(c, str) else c for c in channels
        )
        self._writes.extend(
            ChannelWriteEntry(k, mapper=v)
            if callable(v)
            else ChannelWriteEntry(k, value=v)
            for k, v in kwargs.items()
        )

        return self

    def meta(self, *tags: str, **metadata: Any) -> Self:
        """Add tags or metadata to the node."""
        self._tags.extend(tags)
        self._metadata.update(metadata)
        return self

    def add_retry_policies(self, *policies: RetryPolicy) -> Self:
        """Adds retry policies to the node."""
        self._retry_policy.extend(policies)
        return self

    def add_cache_policy(self, policy: CachePolicy) -> Self:
        """Adds cache policies to the node."""
        self._cache_policy = policy
        return self

    def build(self) -> PregelNode:
        """Builds the node."""
        return PregelNode(
            channels=self._channels,
            triggers=self._triggers,
            tags=self._tags,
            metadata=self._metadata,
            writers=[ChannelWrite(self._writes)],
            bound=self._bound,
            retry_policy=self._retry_policy,
            cache_policy=self._cache_policy,
        )


class Pregel(
    PregelProtocol[StateT, ContextT, InputT, OutputT],
    Generic[StateT, ContextT, InputT, OutputT],
):
    """Pregel manages the runtime behavior for LangGraph applications.

    ## Overview

    Pregel combines [**actors**](https://en.wikipedia.org/wiki/Actor_model)
    and **channels** into a single application.
    **Actors** read data from channels and write data to channels.
    Pregel organizes the execution of the application into multiple steps,
    following the **Pregel Algorithm**/**Bulk Synchronous Parallel** model.

    Each step consists of three phases:

    - **Plan**: Determine which **actors** to execute in this step. For example,
        in the first step, select the **actors** that subscribe to the special
        **input** channels; in subsequent steps,
        select the **actors** that subscribe to channels updated in the previous step.
    - **Execution**: Execute all selected **actors** in parallel,
        until all complete, or one fails, or a timeout is reached. During this
        phase, channel updates are invisible to actors until the next step.
    - **Update**: Update the channels with the values written by the **actors**
        in this step.

    Repeat until no **actors** are selected for execution, or a maximum number of
    steps is reached.

    ## Actors

    An **actor** is a `PregelNode`.
    It subscribes to channels, reads data from them, and writes data to them.
    It can be thought of as an **actor** in the Pregel algorithm.
    `PregelNodes` implement LangChain's
    Runnable interface.

    ## Channels

    Channels are used to communicate between actors (`PregelNodes`).
    Each channel has a value type, an update type, and an update function – which
    takes a sequence of updates and
    modifies the stored value. Channels can be used to send data from one chain to
    another, or to send data from a chain to itself in a future step. LangGraph
    provides a number of built-in channels:

    ### Basic channels: LastValue and Topic

    - `LastValue`: The default channel, stores the last value sent to the channel,
       useful for input and output values, or for sending data from one step to the next
    - `Topic`: A configurable PubSub Topic, useful for sending multiple values
       between *actors*, or for accumulating output. Can be configured to deduplicate
       values, and/or to accumulate values over the course of multiple steps.

    ### Advanced channels: Context and BinaryOperatorAggregate

    - `Context`: exposes the value of a context manager, managing its lifecycle.
      Useful for accessing external resources that require setup and/or teardown. eg.
      `client = Context(httpx.Client)`
    - `BinaryOperatorAggregate`: stores a persistent value, updated by applying
       a binary operator to the current value and each update
       sent to the channel, useful for computing aggregates over multiple steps. eg.
      `total = BinaryOperatorAggregate(int, operator.add)`

    ## Examples

    Most users will interact with Pregel via a
    [StateGraph (Graph API)][langgraph.graph.StateGraph] or via an
    [entrypoint (Functional API)][langgraph.func.entrypoint].

    However, for **advanced** use cases, Pregel can be used directly. If you're
    not sure whether you need to use Pregel directly, then the answer is probably no
    – you should use the Graph API or Functional API instead. These are higher-level
    interfaces that will compile down to Pregel under the hood.

    Here are some examples to give you a sense of how it works:

    Example: Single node application
        ```python
        from langgraph.channels import EphemeralValue
        from langgraph.pregel import Pregel, NodeBuilder

        node1 = (
            NodeBuilder().subscribe_only("a")
            .do(lambda x: x + x)
            .write_to("b")
        )

        app = Pregel(
            nodes={"node1": node1},
            channels={
                "a": EphemeralValue(str),
                "b": EphemeralValue(str),
            },
            input_channels=["a"],
            output_channels=["b"],
        )

        app.invoke({"a": "foo"})
        ```

        ```con
        {'b': 'foofoo'}
        ```

    Example: Using multiple nodes and multiple output channels
        ```python
        from langgraph.channels import LastValue, EphemeralValue
        from langgraph.pregel import Pregel, NodeBuilder

        node1 = (
            NodeBuilder().subscribe_only("a")
            .do(lambda x: x + x)
            .write_to("b")
        )

        node2 = (
            NodeBuilder().subscribe_to("b")
            .do(lambda x: x["b"] + x["b"])
            .write_to("c")
        )


        app = Pregel(
            nodes={"node1": node1, "node2": node2},
            channels={
                "a": EphemeralValue(str),
                "b": LastValue(str),
                "c": EphemeralValue(str),
            },
            input_channels=["a"],
            output_channels=["b", "c"],
        )

        app.invoke({"a": "foo"})
        ```

        ```con
        {'b': 'foofoo', 'c': 'foofoofoofoo'}
        ```

    Example: Using a Topic channel
        ```python
        from langgraph.channels import LastValue, EphemeralValue, Topic
        from langgraph.pregel import Pregel, NodeBuilder

        node1 = (
            NodeBuilder().subscribe_only("a")
            .do(lambda x: x + x)
            .write_to("b", "c")
        )

        node2 = (
            NodeBuilder().subscribe_only("b")
            .do(lambda x: x + x)
            .write_to("c")
        )


        app = Pregel(
            nodes={"node1": node1, "node2": node2},
            channels={
                "a": EphemeralValue(str),
                "b": EphemeralValue(str),
                "c": Topic(str, accumulate=True),
            },
            input_channels=["a"],
            output_channels=["c"],
        )

        app.invoke({"a": "foo"})
        ```

        ```pycon
        {'c': ['foofoo', 'foofoofoofoo']}
        ```

    Example: Using a BinaryOperatorAggregate channel
        ```python
        from langgraph.channels import EphemeralValue, BinaryOperatorAggregate
        from langgraph.pregel import Pregel, NodeBuilder


        node1 = (
            NodeBuilder().subscribe_only("a")
            .do(lambda x: x + x)
            .write_to("b", "c")
        )

        node2 = (
            NodeBuilder().subscribe_only("b")
            .do(lambda x: x + x)
            .write_to("c")
        )


        def reducer(current, update):
            if current:
                return current + " | " + update
            else:
                return update

        app = Pregel(
            nodes={"node1": node1, "node2": node2},
            channels={
                "a": EphemeralValue(str),
                "b": EphemeralValue(str),
                "c": BinaryOperatorAggregate(str, operator=reducer),
            },
            input_channels=["a"],
            output_channels=["c"]
        )

        app.invoke({"a": "foo"})
        ```

        ```con
        {'c': 'foofoo | foofoofoofoo'}
        ```

    Example: Introducing a cycle
        This example demonstrates how to introduce a cycle in the graph, by having
        a chain write to a channel it subscribes to. Execution will continue
        until a None value is written to the channel.

        ```python
        from langgraph.channels import EphemeralValue
        from langgraph.pregel import Pregel, NodeBuilder, ChannelWriteEntry

        example_node = (
            NodeBuilder().subscribe_only("value")
            .do(lambda x: x + x if len(x) < 10 else None)
            .write_to(ChannelWriteEntry(channel="value", skip_none=True))
        )

        app = Pregel(
            nodes={"example_node": example_node},
            channels={
                "value": EphemeralValue(str),
            },
            input_channels=["value"],
            output_channels=["value"]
        )

        app.invoke({"value": "a"})
        ```

        ```con
        {'value': 'aaaaaaaaaaaaaaaa'}
        ```
    """

    nodes: dict[str, PregelNode]

    channels: dict[str, BaseChannel | ManagedValueSpec]

    stream_mode: StreamMode = "values"
    """Mode to stream output, defaults to 'values'."""

    stream_eager: bool = False
    """Whether to force emitting stream events eagerly, automatically turned on
    for stream_mode "messages" and "custom"."""

    output_channels: str | Sequence[str]

    stream_channels: str | Sequence[str] | None = None
    """Channels to stream, defaults to all channels not in reserved channels"""

    interrupt_after_nodes: All | Sequence[str]

    interrupt_before_nodes: All | Sequence[str]

    input_channels: str | Sequence[str]

    step_timeout: float | None = None
    """Maximum time to wait for a step to complete, in seconds. Defaults to None."""

    debug: bool
    """Whether to print debug information during execution. Defaults to False."""

    checkpointer: Checkpointer = None
    """Checkpointer used to save and load graph state. Defaults to None."""

    store: BaseStore | None = None
    """Memory store to use for SharedValues. Defaults to None."""

    cache: BaseCache | None = None
    """Cache to use for storing node results. Defaults to None."""

    retry_policy: Sequence[RetryPolicy] = ()
    """Retry policies to use when running tasks. Empty set disables retries."""

    cache_policy: CachePolicy | None = None
    """Cache policy to use for all nodes. Can be overridden by individual nodes.
    Defaults to None."""

    config_type: type[Any] | None = None

    config: RunnableConfig | None = None

    name: str = "LangGraph"

    trigger_to_nodes: Mapping[str, Sequence[str]]

    def __init__(
        self,
        *,
        nodes: dict[str, PregelNode | NodeBuilder],
        channels: dict[str, BaseChannel | ManagedValueSpec] | None,
        auto_validate: bool = True,
        stream_mode: StreamMode = "values",
        stream_eager: bool = False,
        output_channels: str | Sequence[str],
        stream_channels: str | Sequence[str] | None = None,
        interrupt_after_nodes: All | Sequence[str] = (),
        interrupt_before_nodes: All | Sequence[str] = (),
        input_channels: str | Sequence[str],
        step_timeout: float | None = None,
        debug: bool | None = None,
        checkpointer: BaseCheckpointSaver | None = None,
        store: BaseStore | None = None,
        cache: BaseCache | None = None,
        retry_policy: RetryPolicy | Sequence[RetryPolicy] = (),
        cache_policy: CachePolicy | None = None,
        config_type: type[Any] | None = None,
        config: RunnableConfig | None = None,
        trigger_to_nodes: Mapping[str, Sequence[str]] | None = None,
        name: str = "LangGraph",
    ) -> None:
        self.nodes = {
            k: v.build() if isinstance(v, NodeBuilder) else v for k, v in nodes.items()
        }
        self.channels = channels or {}
        if TASKS in self.channels and not isinstance(self.channels[TASKS], Topic):
            raise ValueError(
                f"Channel '{TASKS}' is reserved and cannot be used in the graph."
            )
        else:
            self.channels[TASKS] = Topic(Send, accumulate=False)
        self.stream_mode = stream_mode
        self.stream_eager = stream_eager
        self.output_channels = output_channels
        self.stream_channels = stream_channels
        self.interrupt_after_nodes = interrupt_after_nodes
        self.interrupt_before_nodes = interrupt_before_nodes
        self.input_channels = input_channels
        self.step_timeout = step_timeout
        self.debug = debug if debug is not None else get_debug()
        self.checkpointer = checkpointer
        self.store = store
        self.cache = cache
        self.retry_policy = (
            (retry_policy,) if isinstance(retry_policy, RetryPolicy) else retry_policy
        )
        self.cache_policy = cache_policy
        self.config_type = config_type
        self.config = config
        self.trigger_to_nodes = trigger_to_nodes or {}
        self.name = name
        if auto_validate:
            self.validate()

    def get_graph(
        self, config: RunnableConfig | None = None, *, xray: int | bool = False
    ) -> Graph:
        """Return a drawable representation of the computation graph."""
        # gather subgraphs
        if xray:
            subgraphs = {
                k: v.get_graph(
                    config,
                    xray=xray if isinstance(xray, bool) or xray <= 0 else xray - 1,
                )
                for k, v in self.get_subgraphs()
            }
        else:
            subgraphs = {}

        return draw_graph(
            merge_configs(self.config, config),
            nodes=self.nodes,
            specs=self.channels,
            input_channels=self.input_channels,
            interrupt_after_nodes=self.interrupt_after_nodes,
            interrupt_before_nodes=self.interrupt_before_nodes,
            trigger_to_nodes=self.trigger_to_nodes,
            checkpointer=self.checkpointer,
            subgraphs=subgraphs,
        )

    async def aget_graph(
        self, config: RunnableConfig | None = None, *, xray: int | bool = False
    ) -> Graph:
        """Return a drawable representation of the computation graph."""

        # gather subgraphs
        if xray:
            subpregels: dict[str, PregelProtocol] = {
                k: v async for k, v in self.aget_subgraphs()
            }
            subgraphs = {
                k: v
                for k, v in zip(
                    subpregels,
                    await asyncio.gather(
                        *(
                            p.aget_graph(
                                config,
                                xray=xray
                                if isinstance(xray, bool) or xray <= 0
                                else xray - 1,
                            )
                            for p in subpregels.values()
                        )
                    ),
                )
            }
        else:
            subgraphs = {}

        return draw_graph(
            merge_configs(self.config, config),
            nodes=self.nodes,
            specs=self.channels,
            input_channels=self.input_channels,
            interrupt_after_nodes=self.interrupt_after_nodes,
            interrupt_before_nodes=self.interrupt_before_nodes,
            trigger_to_nodes=self.trigger_to_nodes,
            checkpointer=self.checkpointer,
            subgraphs=subgraphs,
        )

    def _repr_mimebundle_(self, **kwargs: Any) -> dict[str, Any]:
        """Mime bundle used by Jupyter to display the graph"""
        return {
            "text/plain": repr(self),
            "image/png": self.get_graph().draw_mermaid_png(),
        }

    def copy(self, update: dict[str, Any] | None = None) -> Self:
        attrs = {k: v for k, v in self.__dict__.items() if k != "__orig_class__"}
        attrs.update(update or {})
        return self.__class__(**attrs)

    def with_config(self, config: RunnableConfig | None = None, **kwargs: Any) -> Self:
        """Create a copy of the Pregel object with an updated config."""
        return self.copy(
            {"config": merge_configs(self.config, config, cast(RunnableConfig, kwargs))}
        )

    def validate(self) -> Self:
        validate_graph(
            self.nodes,
            {k: v for k, v in self.channels.items() if isinstance(v, BaseChannel)},
            {k: v for k, v in self.channels.items() if not isinstance(v, BaseChannel)},
            self.input_channels,
            self.output_channels,
            self.stream_channels,
            self.interrupt_after_nodes,
            self.interrupt_before_nodes,
        )
        self.trigger_to_nodes = _trigger_to_nodes(self.nodes)
        return self

    def config_schema(self, *, include: Sequence[str] | None = None) -> type[BaseModel]:
        include = include or []
        fields = {
            **({"configurable": (self.config_type, None)} if self.config_type else {}),
            **{
                field_name: (field_type, None)
                for field_name, field_type in get_type_hints(RunnableConfig).items()
                if field_name in [i for i in include if i != "configurable"]
            },
        }
        return create_model(self.get_name("Config"), field_definitions=fields)

    def get_config_jsonschema(
        self, *, include: Sequence[str] | None = None
    ) -> dict[str, Any]:
        schema = self.config_schema(include=include)
        if hasattr(schema, "model_json_schema"):
            return schema.model_json_schema()
        else:
            return schema.schema()

    @property
    def InputType(self) -> Any:
        if isinstance(self.input_channels, str):
            channel = self.channels[self.input_channels]
            if isinstance(channel, BaseChannel):
                return channel.UpdateType

    def get_input_schema(self, config: RunnableConfig | None = None) -> type[BaseModel]:
        config = merge_configs(self.config, config)
        if isinstance(self.input_channels, str):
            return super().get_input_schema(config)
        else:
            return create_model(
                self.get_name("Input"),
                field_definitions={
                    k: (c.UpdateType, None)
                    for k in self.input_channels or self.channels.keys()
                    if (c := self.channels[k]) and isinstance(c, BaseChannel)
                },
            )

    def get_input_jsonschema(
        self, config: RunnableConfig | None = None
    ) -> dict[str, Any]:
        schema = self.get_input_schema(config)
        if hasattr(schema, "model_json_schema"):
            return schema.model_json_schema()
        else:
            return schema.schema()

    @property
    def OutputType(self) -> Any:
        if isinstance(self.output_channels, str):
            channel = self.channels[self.output_channels]
            if isinstance(channel, BaseChannel):
                return channel.ValueType

    def get_output_schema(
        self, config: RunnableConfig | None = None
    ) -> type[BaseModel]:
        config = merge_configs(self.config, config)
        if isinstance(self.output_channels, str):
            return super().get_output_schema(config)
        else:
            return create_model(
                self.get_name("Output"),
                field_definitions={
                    k: (c.ValueType, None)
                    for k in self.output_channels
                    if (c := self.channels[k]) and isinstance(c, BaseChannel)
                },
            )

    def get_output_jsonschema(
        self, config: RunnableConfig | None = None
    ) -> dict[str, Any]:
        schema = self.get_output_schema(config)
        if hasattr(schema, "model_json_schema"):
            return schema.model_json_schema()
        else:
            return schema.schema()

    @property
    def stream_channels_list(self) -> Sequence[str]:
        stream_channels = self.stream_channels_asis
        return (
            [stream_channels] if isinstance(stream_channels, str) else stream_channels
        )

    @property
    def stream_channels_asis(self) -> str | Sequence[str]:
        return self.stream_channels or [
            k for k in self.channels if isinstance(self.channels[k], BaseChannel)
        ]

    def get_subgraphs(
        self, *, namespace: str | None = None, recurse: bool = False
    ) -> Iterator[tuple[str, PregelProtocol]]:
        """Get the subgraphs of the graph.

        Args:
            namespace: The namespace to filter the subgraphs by.
            recurse: Whether to recurse into the subgraphs.
                If False, only the immediate subgraphs will be returned.

        Returns:
            Iterator[tuple[str, PregelProtocol]]: An iterator of the (namespace, subgraph) pairs.
        """
        for name, node in self.nodes.items():
            # filter by prefix
            if namespace is not None:
                if not namespace.startswith(name):
                    continue

            # find the subgraph, if any
            graph = node.subgraphs[0] if node.subgraphs else None

            # if found, yield recursively
            if graph:
                if name == namespace:
                    yield name, graph
                    return  # we found it, stop searching
                if namespace is None:
                    yield name, graph
                if recurse and isinstance(graph, Pregel):
                    if namespace is not None:
                        namespace = namespace[len(name) + 1 :]
                    yield from (
                        (f"{name}{NS_SEP}{n}", s)
                        for n, s in graph.get_subgraphs(
                            namespace=namespace, recurse=recurse
                        )
                    )

    async def aget_subgraphs(
        self, *, namespace: str | None = None, recurse: bool = False
    ) -> AsyncIterator[tuple[str, PregelProtocol]]:
        """Get the subgraphs of the graph.

        Args:
            namespace: The namespace to filter the subgraphs by.
            recurse: Whether to recurse into the subgraphs.
                If False, only the immediate subgraphs will be returned.

        Returns:
            AsyncIterator[tuple[str, PregelProtocol]]: An iterator of the (namespace, subgraph) pairs.
        """
        for name, node in self.get_subgraphs(namespace=namespace, recurse=recurse):
            yield name, node

    def _migrate_checkpoint(self, checkpoint: Checkpoint) -> None:
        """Migrate a saved checkpoint to new channel layout."""
        if checkpoint["v"] < 4 and checkpoint.get("pending_sends"):
            pending_sends: list[Send] = checkpoint.pop("pending_sends")
            checkpoint["channel_values"][TASKS] = pending_sends
            checkpoint["channel_versions"][TASKS] = max(
                checkpoint["channel_versions"].values()
            )

    def _prepare_state_snapshot(
        self,
        config: RunnableConfig,
        saved: CheckpointTuple | None,
        recurse: BaseCheckpointSaver | None = None,
        apply_pending_writes: bool = False,
    ) -> StateSnapshot:
        if not saved:
            return StateSnapshot(
                values={},
                next=(),
                config=config,
                metadata=None,
                created_at=None,
                parent_config=None,
                tasks=(),
                interrupts=(),
            )

        # migrate checkpoint if needed
        self._migrate_checkpoint(saved.checkpoint)

        step = saved.metadata.get("step", -1) + 1
        stop = step + 2
        channels, managed = channels_from_checkpoint(
            self.channels,
            saved.checkpoint,
        )
        # tasks for this checkpoint
        next_tasks = prepare_next_tasks(
            saved.checkpoint,
            saved.pending_writes or [],
            self.nodes,
            channels,
            managed,
            saved.config,
            step,
            stop,
            for_execution=True,
            store=self.store,
            checkpointer=(
                self.checkpointer
                if isinstance(self.checkpointer, BaseCheckpointSaver)
                else None
            ),
            manager=None,
        )
        # get the subgraphs
        subgraphs = dict(self.get_subgraphs())
        parent_ns = saved.config[CONF].get(CONFIG_KEY_CHECKPOINT_NS, "")
        task_states: dict[str, RunnableConfig | StateSnapshot] = {}
        for task in next_tasks.values():
            if task.name not in subgraphs:
                continue
            # assemble checkpoint_ns for this task
            task_ns = f"{task.name}{NS_END}{task.id}"
            if parent_ns:
                task_ns = f"{parent_ns}{NS_SEP}{task_ns}"
            if not recurse:
                # set config as signal that subgraph checkpoints exist
                config = {
                    CONF: {
                        "thread_id": saved.config[CONF]["thread_id"],
                        CONFIG_KEY_CHECKPOINT_NS: task_ns,
                    }
                }
                task_states[task.id] = config
            else:
                # get the state of the subgraph
                config = {
                    CONF: {
                        CONFIG_KEY_CHECKPOINTER: recurse,
                        "thread_id": saved.config[CONF]["thread_id"],
                        CONFIG_KEY_CHECKPOINT_NS: task_ns,
                    }
                }
                task_states[task.id] = subgraphs[task.name].get_state(
                    config, subgraphs=True
                )
        # apply pending writes
        if null_writes := [
            w[1:] for w in saved.pending_writes or [] if w[0] == NULL_TASK_ID
        ]:
            apply_writes(
                saved.checkpoint,
                channels,
                [PregelTaskWrites((), INPUT, null_writes, [])],
                None,
                self.trigger_to_nodes,
            )
        if apply_pending_writes and saved.pending_writes:
            for tid, k, v in saved.pending_writes:
                if k in (ERROR, INTERRUPT):
                    continue
                if tid not in next_tasks:
                    continue
                next_tasks[tid].writes.append((k, v))
            if tasks := [t for t in next_tasks.values() if t.writes]:
                apply_writes(
                    saved.checkpoint, channels, tasks, None, self.trigger_to_nodes
                )
        tasks_with_writes = tasks_w_writes(
            next_tasks.values(),
            saved.pending_writes,
            task_states,
            self.stream_channels_asis,
        )
        # assemble the state snapshot
        return StateSnapshot(
            read_channels(channels, self.stream_channels_asis),
            tuple(t.name for t in next_tasks.values() if not t.writes),
            patch_checkpoint_map(saved.config, saved.metadata),
            saved.metadata,
            saved.checkpoint["ts"],
            patch_checkpoint_map(saved.parent_config, saved.metadata),
            tasks_with_writes,
            tuple([i for task in tasks_with_writes for i in task.interrupts]),
        )

    async def _aprepare_state_snapshot(
        self,
        config: RunnableConfig,
        saved: CheckpointTuple | None,
        recurse: BaseCheckpointSaver | None = None,
        apply_pending_writes: bool = False,
    ) -> StateSnapshot:
        if not saved:
            return StateSnapshot(
                values={},
                next=(),
                config=config,
                metadata=None,
                created_at=None,
                parent_config=None,
                tasks=(),
                interrupts=(),
            )

        # migrate checkpoint if needed
        self._migrate_checkpoint(saved.checkpoint)

        step = saved.metadata.get("step", -1) + 1
        stop = step + 2
        channels, managed = channels_from_checkpoint(
            self.channels,
            saved.checkpoint,
        )
        # tasks for this checkpoint
        next_tasks = prepare_next_tasks(
            saved.checkpoint,
            saved.pending_writes or [],
            self.nodes,
            channels,
            managed,
            saved.config,
            step,
            stop,
            for_execution=True,
            store=self.store,
            checkpointer=(
                self.checkpointer
                if isinstance(self.checkpointer, BaseCheckpointSaver)
                else None
            ),
            manager=None,
        )
        # get the subgraphs
        subgraphs = {n: g async for n, g in self.aget_subgraphs()}
        parent_ns = saved.config[CONF].get(CONFIG_KEY_CHECKPOINT_NS, "")
        task_states: dict[str, RunnableConfig | StateSnapshot] = {}
        for task in next_tasks.values():
            if task.name not in subgraphs:
                continue
            # assemble checkpoint_ns for this task
            task_ns = f"{task.name}{NS_END}{task.id}"
            if parent_ns:
                task_ns = f"{parent_ns}{NS_SEP}{task_ns}"
            if not recurse:
                # set config as signal that subgraph checkpoints exist
                config = {
                    CONF: {
                        "thread_id": saved.config[CONF]["thread_id"],
                        CONFIG_KEY_CHECKPOINT_NS: task_ns,
                    }
                }
                task_states[task.id] = config
            else:
                # get the state of the subgraph
                config = {
                    CONF: {
                        CONFIG_KEY_CHECKPOINTER: recurse,
                        "thread_id": saved.config[CONF]["thread_id"],
                        CONFIG_KEY_CHECKPOINT_NS: task_ns,
                    }
                }
                task_states[task.id] = await subgraphs[task.name].aget_state(
                    config, subgraphs=True
                )
        # apply pending writes
        if null_writes := [
            w[1:] for w in saved.pending_writes or [] if w[0] == NULL_TASK_ID
        ]:
            apply_writes(
                saved.checkpoint,
                channels,
                [PregelTaskWrites((), INPUT, null_writes, [])],
                None,
                self.trigger_to_nodes,
            )
        if apply_pending_writes and saved.pending_writes:
            for tid, k, v in saved.pending_writes:
                if k in (ERROR, INTERRUPT):
                    continue
                if tid not in next_tasks:
                    continue
                next_tasks[tid].writes.append((k, v))
            if tasks := [t for t in next_tasks.values() if t.writes]:
                apply_writes(
                    saved.checkpoint, channels, tasks, None, self.trigger_to_nodes
                )

        tasks_with_writes = tasks_w_writes(
            next_tasks.values(),
            saved.pending_writes,
            task_states,
            self.stream_channels_asis,
        )
        # assemble the state snapshot
        return StateSnapshot(
            read_channels(channels, self.stream_channels_asis),
            tuple(t.name for t in next_tasks.values() if not t.writes),
            patch_checkpoint_map(saved.config, saved.metadata),
            saved.metadata,
            saved.checkpoint["ts"],
            patch_checkpoint_map(saved.parent_config, saved.metadata),
            tasks_with_writes,
            tuple([i for task in tasks_with_writes for i in task.interrupts]),
        )

    def get_state(
        self, config: RunnableConfig, *, subgraphs: bool = False
    ) -> StateSnapshot:
        """Get the current state of the graph."""
        checkpointer: BaseCheckpointSaver | None = ensure_config(config)[CONF].get(
            CONFIG_KEY_CHECKPOINTER, self.checkpointer
        )
        if not checkpointer:
            raise ValueError("No checkpointer set")

        if (
            checkpoint_ns := config[CONF].get(CONFIG_KEY_CHECKPOINT_NS, "")
        ) and CONFIG_KEY_CHECKPOINTER not in config[CONF]:
            # remove task_ids from checkpoint_ns
            recast = recast_checkpoint_ns(checkpoint_ns)
            # find the subgraph with the matching name
            for _, pregel in self.get_subgraphs(namespace=recast, recurse=True):
                return pregel.get_state(
                    patch_configurable(config, {CONFIG_KEY_CHECKPOINTER: checkpointer}),
                    subgraphs=subgraphs,
                )
            else:
                raise ValueError(f"Subgraph {recast} not found")

        config = merge_configs(self.config, config) if self.config else config
        if self.checkpointer is True:
            ns = cast(str, config[CONF][CONFIG_KEY_CHECKPOINT_NS])
            config = merge_configs(
                config, {CONF: {CONFIG_KEY_CHECKPOINT_NS: recast_checkpoint_ns(ns)}}
            )
        thread_id = config[CONF][CONFIG_KEY_THREAD_ID]
        if not isinstance(thread_id, str):
            config[CONF][CONFIG_KEY_THREAD_ID] = str(thread_id)

        saved = checkpointer.get_tuple(config)
        return self._prepare_state_snapshot(
            config,
            saved,
            recurse=checkpointer if subgraphs else None,
            apply_pending_writes=CONFIG_KEY_CHECKPOINT_ID not in config[CONF],
        )

    async def aget_state(
        self, config: RunnableConfig, *, subgraphs: bool = False
    ) -> StateSnapshot:
        """Get the current state of the graph."""
        checkpointer: BaseCheckpointSaver | None = ensure_config(config)[CONF].get(
            CONFIG_KEY_CHECKPOINTER, self.checkpointer
        )
        if not checkpointer:
            raise ValueError("No checkpointer set")

        if (
            checkpoint_ns := config[CONF].get(CONFIG_KEY_CHECKPOINT_NS, "")
        ) and CONFIG_KEY_CHECKPOINTER not in config[CONF]:
            # remove task_ids from checkpoint_ns
            recast = recast_checkpoint_ns(checkpoint_ns)
            # find the subgraph with the matching name
            async for _, pregel in self.aget_subgraphs(namespace=recast, recurse=True):
                return await pregel.aget_state(
                    patch_configurable(config, {CONFIG_KEY_CHECKPOINTER: checkpointer}),
                    subgraphs=subgraphs,
                )
            else:
                raise ValueError(f"Subgraph {recast} not found")

        config = merge_configs(self.config, config) if self.config else config
        if self.checkpointer is True:
            ns = cast(str, config[CONF][CONFIG_KEY_CHECKPOINT_NS])
            config = merge_configs(
                config, {CONF: {CONFIG_KEY_CHECKPOINT_NS: recast_checkpoint_ns(ns)}}
            )
        thread_id = config[CONF][CONFIG_KEY_THREAD_ID]
        if not isinstance(thread_id, str):
            config[CONF][CONFIG_KEY_THREAD_ID] = str(thread_id)

        saved = await checkpointer.aget_tuple(config)
        return await self._aprepare_state_snapshot(
            config,
            saved,
            recurse=checkpointer if subgraphs else None,
            apply_pending_writes=CONFIG_KEY_CHECKPOINT_ID not in config[CONF],
        )

    def get_state_history(
        self,
        config: RunnableConfig,
        *,
        filter: dict[str, Any] | None = None,
        before: RunnableConfig | None = None,
        limit: int | None = None,
    ) -> Iterator[StateSnapshot]:
        """Get the history of the state of the graph."""
        config = ensure_config(config)
        checkpointer: BaseCheckpointSaver | None = ensure_config(config)[CONF].get(
            CONFIG_KEY_CHECKPOINTER, self.checkpointer
        )
        if not checkpointer:
            raise ValueError("No checkpointer set")

        if (
            checkpoint_ns := config[CONF].get(CONFIG_KEY_CHECKPOINT_NS, "")
        ) and CONFIG_KEY_CHECKPOINTER not in config[CONF]:
            # remove task_ids from checkpoint_ns
            recast = recast_checkpoint_ns(checkpoint_ns)
            # find the subgraph with the matching name
            for _, pregel in self.get_subgraphs(namespace=recast, recurse=True):
                yield from pregel.get_state_history(
                    patch_configurable(config, {CONFIG_KEY_CHECKPOINTER: checkpointer}),
                    filter=filter,
                    before=before,
                    limit=limit,
                )
                return
            else:
                raise ValueError(f"Subgraph {recast} not found")

        config = merge_configs(
            self.config,
            config,
            {
                CONF: {
                    CONFIG_KEY_CHECKPOINT_NS: checkpoint_ns,
                    CONFIG_KEY_THREAD_ID: str(config[CONF][CONFIG_KEY_THREAD_ID]),
                }
            },
        )
        # eagerly consume list() to avoid holding up the db cursor
        for checkpoint_tuple in list(
            checkpointer.list(config, before=before, limit=limit, filter=filter)
        ):
            yield self._prepare_state_snapshot(
                checkpoint_tuple.config, checkpoint_tuple
            )

    async def aget_state_history(
        self,
        config: RunnableConfig,
        *,
        filter: dict[str, Any] | None = None,
        before: RunnableConfig | None = None,
        limit: int | None = None,
    ) -> AsyncIterator[StateSnapshot]:
        """Asynchronously get the history of the state of the graph."""
        config = ensure_config(config)
        checkpointer: BaseCheckpointSaver | None = ensure_config(config)[CONF].get(
            CONFIG_KEY_CHECKPOINTER, self.checkpointer
        )
        if not checkpointer:
            raise ValueError("No checkpointer set")

        if (
            checkpoint_ns := config[CONF].get(CONFIG_KEY_CHECKPOINT_NS, "")
        ) and CONFIG_KEY_CHECKPOINTER not in config[CONF]:
            # remove task_ids from checkpoint_ns
            recast = recast_checkpoint_ns(checkpoint_ns)
            # find the subgraph with the matching name
            async for _, pregel in self.aget_subgraphs(namespace=recast, recurse=True):
                async for state in pregel.aget_state_history(
                    patch_configurable(config, {CONFIG_KEY_CHECKPOINTER: checkpointer}),
                    filter=filter,
                    before=before,
                    limit=limit,
                ):
                    yield state
                return
            else:
                raise ValueError(f"Subgraph {recast} not found")

        config = merge_configs(
            self.config,
            config,
            {
                CONF: {
                    CONFIG_KEY_CHECKPOINT_NS: checkpoint_ns,
                    CONFIG_KEY_THREAD_ID: str(config[CONF][CONFIG_KEY_THREAD_ID]),
                }
            },
        )
        # eagerly consume list() to avoid holding up the db cursor
        for checkpoint_tuple in [
            c
            async for c in checkpointer.alist(
                config, before=before, limit=limit, filter=filter
            )
        ]:
            yield await self._aprepare_state_snapshot(
                checkpoint_tuple.config, checkpoint_tuple
            )

    def bulk_update_state(
        self,
        config: RunnableConfig,
        supersteps: Sequence[Sequence[StateUpdate]],
    ) -> RunnableConfig:
        """Apply updates to the graph state in bulk. Requires a checkpointer to be set.

        Args:
            config: The config to apply the updates to.
            supersteps: A list of supersteps, each including a list of updates to apply sequentially to a graph state.
                        Each update is a tuple of the form `(values, as_node, task_id)` where task_id is optional.

        Raises:
            ValueError: If no checkpointer is set or no updates are provided.
            InvalidUpdateError: If an invalid update is provided.

        Returns:
            RunnableConfig: The updated config.
        """

        checkpointer: BaseCheckpointSaver | None = ensure_config(config)[CONF].get(
            CONFIG_KEY_CHECKPOINTER, self.checkpointer
        )
        if not checkpointer:
            raise ValueError("No checkpointer set")

        if len(supersteps) == 0:
            raise ValueError("No supersteps provided")

        if any(len(u) == 0 for u in supersteps):
            raise ValueError("No updates provided")

        # delegate to subgraph
        if (
            checkpoint_ns := config[CONF].get(CONFIG_KEY_CHECKPOINT_NS, "")
        ) and CONFIG_KEY_CHECKPOINTER not in config[CONF]:
            # remove task_ids from checkpoint_ns
            recast = recast_checkpoint_ns(checkpoint_ns)
            # find the subgraph with the matching name
            for _, pregel in self.get_subgraphs(namespace=recast, recurse=True):
                return pregel.bulk_update_state(
                    patch_configurable(config, {CONFIG_KEY_CHECKPOINTER: checkpointer}),
                    supersteps,
                )
            else:
                raise ValueError(f"Subgraph {recast} not found")

        def perform_superstep(
            input_config: RunnableConfig, updates: Sequence[StateUpdate]
        ) -> RunnableConfig:
            # get last checkpoint
            config = ensure_config(self.config, input_config)
            saved = checkpointer.get_tuple(config)
            if saved is not None:
                self._migrate_checkpoint(saved.checkpoint)
            checkpoint = (
                copy_checkpoint(saved.checkpoint) if saved else empty_checkpoint()
            )
            checkpoint_previous_versions = (
                saved.checkpoint["channel_versions"].copy() if saved else {}
            )
            step = saved.metadata.get("step", -1) if saved else -1
            # merge configurable fields with previous checkpoint config
            checkpoint_config = patch_configurable(
                config,
                {
                    CONFIG_KEY_CHECKPOINT_NS: config[CONF].get(
                        CONFIG_KEY_CHECKPOINT_NS, ""
                    )
                },
            )
            if saved:
                checkpoint_config = patch_configurable(config, saved.config[CONF])
            channels, managed = channels_from_checkpoint(
                self.channels,
                checkpoint,
            )
            values, as_node = updates[0][:2]

            # no values as END, just clear all tasks
            if values is None and as_node == END:
                if len(updates) > 1:
                    raise InvalidUpdateError(
                        "Cannot apply multiple updates when clearing state"
                    )

                if saved is not None:
                    # tasks for this checkpoint
                    next_tasks = prepare_next_tasks(
                        checkpoint,
                        saved.pending_writes or [],
                        self.nodes,
                        channels,
                        managed,
                        saved.config,
                        step + 1,
                        step + 3,
                        for_execution=True,
                        store=self.store,
                        checkpointer=checkpointer,
                        manager=None,
                    )
                    # apply null writes
                    if null_writes := [
                        w[1:]
                        for w in saved.pending_writes or []
                        if w[0] == NULL_TASK_ID
                    ]:
                        apply_writes(
                            checkpoint,
                            channels,
                            [PregelTaskWrites((), INPUT, null_writes, [])],
                            checkpointer.get_next_version,
                            self.trigger_to_nodes,
                        )
                    # apply writes from tasks that already ran
                    for tid, k, v in saved.pending_writes or []:
                        if k in (ERROR, INTERRUPT):
                            continue
                        if tid not in next_tasks:
                            continue
                        next_tasks[tid].writes.append((k, v))
                    # clear all current tasks
                    apply_writes(
                        checkpoint,
                        channels,
                        next_tasks.values(),
                        checkpointer.get_next_version,
                        self.trigger_to_nodes,
                    )
                # save checkpoint
                next_config = checkpointer.put(
                    checkpoint_config,
                    create_checkpoint(checkpoint, channels, step),
                    {
                        "source": "update",
                        "step": step + 1,
                        "parents": saved.metadata.get("parents", {}) if saved else {},
                    },
                    get_new_channel_versions(
                        checkpoint_previous_versions,
                        checkpoint["channel_versions"],
                    ),
                )
                return patch_checkpoint_map(
                    next_config, saved.metadata if saved else None
                )

            # act as an input
            if as_node == INPUT:
                if len(updates) > 1:
                    raise InvalidUpdateError(
                        "Cannot apply multiple updates when updating as input"
                    )

                if input_writes := deque(map_input(self.input_channels, values)):
                    apply_writes(
                        checkpoint,
                        channels,
                        [PregelTaskWrites((), INPUT, input_writes, [])],
                        checkpointer.get_next_version,
                        self.trigger_to_nodes,
                    )

                    # apply input write to channels
                    next_step = (
                        step + 1
                        if saved and saved.metadata.get("step") is not None
                        else -1
                    )
                    next_config = checkpointer.put(
                        checkpoint_config,
                        create_checkpoint(checkpoint, channels, next_step),
                        {
                            "source": "input",
                            "step": next_step,
                            "parents": saved.metadata.get("parents", {})
                            if saved
                            else {},
                        },
                        get_new_channel_versions(
                            checkpoint_previous_versions,
                            checkpoint["channel_versions"],
                        ),
                    )

                    # store the writes
                    checkpointer.put_writes(
                        next_config,
                        input_writes,
                        str(uuid5(UUID(checkpoint["id"]), INPUT)),
                    )

                    return patch_checkpoint_map(
                        next_config, saved.metadata if saved else None
                    )
                else:
                    raise InvalidUpdateError(
                        f"Received no input writes for {self.input_channels}"
                    )

            # copy checkpoint
            if as_node == "__copy__":
                if len(updates) > 1:
                    raise InvalidUpdateError(
                        "Cannot copy checkpoint with multiple updates"
                    )

                if saved is None:
                    raise InvalidUpdateError("Cannot copy a non-existent checkpoint")

                next_checkpoint = create_checkpoint(checkpoint, None, step)

                # copy checkpoint
                next_config = checkpointer.put(
                    saved.parent_config
                    or patch_configurable(
                        saved.config, {CONFIG_KEY_CHECKPOINT_ID: None}
                    ),
                    next_checkpoint,
                    {
                        "source": "fork",
                        "step": step + 1,
                        "parents": saved.metadata.get("parents", {}),
                    },
                    {},
                )

                # we want to both clone a checkpoint and update state in one go.
                # reuse the same task ID if possible.
                if isinstance(values, list) and len(values) > 0:
                    # figure out the task IDs for the next update checkpoint
                    next_tasks = prepare_next_tasks(
                        next_checkpoint,
                        saved.pending_writes or [],
                        self.nodes,
                        channels,
                        managed,
                        next_config,
                        step + 2,
                        step + 4,
                        for_execution=True,
                        store=self.store,
                        checkpointer=checkpointer,
                        manager=None,
                    )

                    tasks_group_by = defaultdict(list)
                    user_group_by: dict[str, list[StateUpdate]] = defaultdict(list)

                    for task in next_tasks.values():
                        tasks_group_by[task.name].append(task.id)

                    for item in values:
                        if not isinstance(item, Sequence):
                            raise InvalidUpdateError(
                                f"Invalid update item: {item} when copying checkpoint"
                            )

                        values, as_node = item[:2]

                        user_group = user_group_by[as_node]
                        tasks_group = tasks_group_by[as_node]

                        target_idx = len(user_group)
                        task_id = (
                            tasks_group[target_idx]
                            if target_idx < len(tasks_group)
                            else None
                        )

                        user_group_by[as_node].append(
                            StateUpdate(values=values, as_node=as_node, task_id=task_id)
                        )

                    return perform_superstep(
                        patch_checkpoint_map(next_config, saved.metadata),
                        [item for lst in user_group_by.values() for item in lst],
                    )

                return patch_checkpoint_map(next_config, saved.metadata)

            # apply pending writes, if not on specific checkpoint
            if (
                CONFIG_KEY_CHECKPOINT_ID not in config[CONF]
                and saved is not None
                and saved.pending_writes
            ):
                # tasks for this checkpoint
                next_tasks = prepare_next_tasks(
                    checkpoint,
                    saved.pending_writes,
                    self.nodes,
                    channels,
                    managed,
                    saved.config,
                    step + 1,
                    step + 3,
                    for_execution=True,
                    store=self.store,
                    checkpointer=checkpointer,
                    manager=None,
                )
                # apply null writes
                if null_writes := [
                    w[1:] for w in saved.pending_writes or [] if w[0] == NULL_TASK_ID
                ]:
                    apply_writes(
                        checkpoint,
                        channels,
                        [PregelTaskWrites((), INPUT, null_writes, [])],
                        checkpointer.get_next_version,
                        self.trigger_to_nodes,
                    )
                # apply writes
                for tid, k, v in saved.pending_writes:
                    if k in (ERROR, INTERRUPT):
                        continue
                    if tid not in next_tasks:
                        continue
                    next_tasks[tid].writes.append((k, v))
                if tasks := [t for t in next_tasks.values() if t.writes]:
                    apply_writes(
                        checkpoint,
                        channels,
                        tasks,
                        checkpointer.get_next_version,
                        self.trigger_to_nodes,
                    )
            valid_updates: list[tuple[str, dict[str, Any] | None, str | None]] = []
            if len(updates) == 1:
                values, as_node, task_id = updates[0]
                # find last node that updated the state, if not provided
                if as_node is None and len(self.nodes) == 1:
                    as_node = tuple(self.nodes)[0]
                elif as_node is None and not any(
                    v
                    for vv in checkpoint["versions_seen"].values()
                    for v in vv.values()
                ):
                    if (
                        isinstance(self.input_channels, str)
                        and self.input_channels in self.nodes
                    ):
                        as_node = self.input_channels
                elif as_node is None:
                    last_seen_by_node = sorted(
                        (v, n)
                        for n, seen in checkpoint["versions_seen"].items()
                        if n in self.nodes
                        for v in seen.values()
                    )
                    # if two nodes updated the state at the same time, it's ambiguous
                    if last_seen_by_node:
                        if len(last_seen_by_node) == 1:
                            as_node = last_seen_by_node[0][1]
                        elif last_seen_by_node[-1][0] != last_seen_by_node[-2][0]:
                            as_node = last_seen_by_node[-1][1]
                if as_node is None:
                    raise InvalidUpdateError("Ambiguous update, specify as_node")
                if as_node not in self.nodes:
                    raise InvalidUpdateError(f"Node {as_node} does not exist")
                valid_updates.append((as_node, values, task_id))
            else:
                for values, as_node, task_id in updates:
                    if as_node is None:
                        raise InvalidUpdateError(
                            "as_node is required when applying multiple updates"
                        )
                    if as_node not in self.nodes:
                        raise InvalidUpdateError(f"Node {as_node} does not exist")

                    valid_updates.append((as_node, values, task_id))

            run_tasks: list[PregelTaskWrites] = []
            run_task_ids: list[str] = []

            for as_node, values, provided_task_id in valid_updates:
                # create task to run all writers of the chosen node
                writers = self.nodes[as_node].flat_writers
                if not writers:
                    raise InvalidUpdateError(f"Node {as_node} has no writers")
                writes: deque[tuple[str, Any]] = deque()
                task = PregelTaskWrites((), as_node, writes, [INTERRUPT])
                task_id = provided_task_id or str(
                    uuid5(UUID(checkpoint["id"]), INTERRUPT)
                )
                run_tasks.append(task)
                run_task_ids.append(task_id)
                run = RunnableSequence(*writers) if len(writers) > 1 else writers[0]
                # execute task
                run.invoke(
                    values,
                    patch_config(
                        config,
                        run_name=self.name + "UpdateState",
                        configurable={
                            # deque.extend is thread-safe
                            CONFIG_KEY_SEND: writes.extend,
                            CONFIG_KEY_TASK_ID: task_id,
                            CONFIG_KEY_READ: partial(
                                local_read,
                                _scratchpad(
                                    None,
                                    [],
                                    task_id,
                                    "",
                                    None,
                                    step,
                                    step + 2,
                                ),
                                channels,
                                managed,
                                task,
                            ),
                        },
                    ),
                )
            # save task writes
            for task_id, task in zip(run_task_ids, run_tasks):
                # channel writes are saved to current checkpoint
                channel_writes = [w for w in task.writes if w[0] != PUSH]
                if saved and channel_writes:
                    checkpointer.put_writes(checkpoint_config, channel_writes, task_id)
            # apply to checkpoint and save
            apply_writes(
                checkpoint,
                channels,
                run_tasks,
                checkpointer.get_next_version,
                self.trigger_to_nodes,
            )
            checkpoint = create_checkpoint(checkpoint, channels, step + 1)
            next_config = checkpointer.put(
                checkpoint_config,
                checkpoint,
                {
                    "source": "update",
                    "step": step + 1,
                    "parents": saved.metadata.get("parents", {}) if saved else {},
                },
                get_new_channel_versions(
                    checkpoint_previous_versions, checkpoint["channel_versions"]
                ),
            )
            for task_id, task in zip(run_task_ids, run_tasks):
                # save push writes
                if push_writes := [w for w in task.writes if w[0] == PUSH]:
                    checkpointer.put_writes(next_config, push_writes, task_id)

            return patch_checkpoint_map(next_config, saved.metadata if saved else None)

        current_config = patch_configurable(
            config, {CONFIG_KEY_THREAD_ID: str(config[CONF][CONFIG_KEY_THREAD_ID])}
        )
        for superstep in supersteps:
            current_config = perform_superstep(current_config, superstep)
        return current_config

    async def abulk_update_state(
        self,
        config: RunnableConfig,
        supersteps: Sequence[Sequence[StateUpdate]],
    ) -> RunnableConfig:
        """Asynchronously apply updates to the graph state in bulk. Requires a checkpointer to be set.

        Args:
            config: The config to apply the updates to.
            supersteps: A list of supersteps, each including a list of updates to apply sequentially to a graph state.
                        Each update is a tuple of the form `(values, as_node, task_id)` where task_id is optional.

        Raises:
            ValueError: If no checkpointer is set or no updates are provided.
            InvalidUpdateError: If an invalid update is provided.

        Returns:
            RunnableConfig: The updated config.
        """

        checkpointer: BaseCheckpointSaver | None = ensure_config(config)[CONF].get(
            CONFIG_KEY_CHECKPOINTER, self.checkpointer
        )
        if not checkpointer:
            raise ValueError("No checkpointer set")

        if len(supersteps) == 0:
            raise ValueError("No supersteps provided")

        if any(len(u) == 0 for u in supersteps):
            raise ValueError("No updates provided")

        # delegate to subgraph
        if (
            checkpoint_ns := config[CONF].get(CONFIG_KEY_CHECKPOINT_NS, "")
        ) and CONFIG_KEY_CHECKPOINTER not in config[CONF]:
            # remove task_ids from checkpoint_ns
            recast = recast_checkpoint_ns(checkpoint_ns)
            # find the subgraph with the matching name
            async for _, pregel in self.aget_subgraphs(namespace=recast, recurse=True):
                return await pregel.abulk_update_state(
                    patch_configurable(config, {CONFIG_KEY_CHECKPOINTER: checkpointer}),
                    supersteps,
                )
            else:
                raise ValueError(f"Subgraph {recast} not found")

        async def aperform_superstep(
            input_config: RunnableConfig, updates: Sequence[StateUpdate]
        ) -> RunnableConfig:
            # get last checkpoint
            config = ensure_config(self.config, input_config)
            saved = await checkpointer.aget_tuple(config)
            if saved is not None:
                self._migrate_checkpoint(saved.checkpoint)
            checkpoint = (
                copy_checkpoint(saved.checkpoint) if saved else empty_checkpoint()
            )
            checkpoint_previous_versions = (
                saved.checkpoint["channel_versions"].copy() if saved else {}
            )
            step = saved.metadata.get("step", -1) if saved else -1
            # merge configurable fields with previous checkpoint config
            checkpoint_config = patch_configurable(
                config,
                {
                    CONFIG_KEY_CHECKPOINT_NS: config[CONF].get(
                        CONFIG_KEY_CHECKPOINT_NS, ""
                    )
                },
            )
            if saved:
                checkpoint_config = patch_configurable(config, saved.config[CONF])
            channels, managed = channels_from_checkpoint(
                self.channels,
                checkpoint,
            )
            values, as_node = updates[0][:2]
            # no values, just clear all tasks
            if values is None and as_node == END:
                if len(updates) > 1:
                    raise InvalidUpdateError(
                        "Cannot apply multiple updates when clearing state"
                    )
                if saved is not None:
                    # tasks for this checkpoint
                    next_tasks = prepare_next_tasks(
                        checkpoint,
                        saved.pending_writes or [],
                        self.nodes,
                        channels,
                        managed,
                        saved.config,
                        step + 1,
                        step + 3,
                        for_execution=True,
                        store=self.store,
                        checkpointer=checkpointer,
                        manager=None,
                    )
                    # apply null writes
                    if null_writes := [
                        w[1:]
                        for w in saved.pending_writes or []
                        if w[0] == NULL_TASK_ID
                    ]:
                        apply_writes(
                            checkpoint,
                            channels,
                            [PregelTaskWrites((), INPUT, null_writes, [])],
                            checkpointer.get_next_version,
                            self.trigger_to_nodes,
                        )
                    # apply writes from tasks that already ran
                    for tid, k, v in saved.pending_writes or []:
                        if k in (ERROR, INTERRUPT):
                            continue
                        if tid not in next_tasks:
                            continue
                        next_tasks[tid].writes.append((k, v))
                    # clear all current tasks
                    apply_writes(
                        checkpoint,
                        channels,
                        next_tasks.values(),
                        checkpointer.get_next_version,
                        self.trigger_to_nodes,
                    )
                # save checkpoint
                next_config = await checkpointer.aput(
                    checkpoint_config,
                    create_checkpoint(checkpoint, channels, step),
                    {
                        "source": "update",
                        "step": step + 1,
                        "parents": saved.metadata.get("parents", {}) if saved else {},
                    },
                    get_new_channel_versions(
                        checkpoint_previous_versions, checkpoint["channel_versions"]
                    ),
                )
                return patch_checkpoint_map(
                    next_config, saved.metadata if saved else None
                )

            # act as an input
            if as_node == INPUT:
                if len(updates) > 1:
                    raise InvalidUpdateError(
                        "Cannot apply multiple updates when updating as input"
                    )

                if input_writes := deque(map_input(self.input_channels, values)):
                    apply_writes(
                        checkpoint,
                        channels,
                        [PregelTaskWrites((), INPUT, input_writes, [])],
                        checkpointer.get_next_version,
                        self.trigger_to_nodes,
                    )

                    # apply input write to channels
                    next_step = (
                        step + 1
                        if saved and saved.metadata.get("step") is not None
                        else -1
                    )
                    next_config = await checkpointer.aput(
                        checkpoint_config,
                        create_checkpoint(checkpoint, channels, next_step),
                        {
                            "source": "input",
                            "step": next_step,
                            "parents": saved.metadata.get("parents", {})
                            if saved
                            else {},
                        },
                        get_new_channel_versions(
                            checkpoint_previous_versions,
                            checkpoint["channel_versions"],
                        ),
                    )

                    # store the writes
                    await checkpointer.aput_writes(
                        next_config,
                        input_writes,
                        str(uuid5(UUID(checkpoint["id"]), INPUT)),
                    )

                    return patch_checkpoint_map(
                        next_config, saved.metadata if saved else None
                    )
                else:
                    raise InvalidUpdateError(
                        f"Received no input writes for {self.input_channels}"
                    )

            # no values, copy checkpoint
            if as_node == "__copy__":
                if len(updates) > 1:
                    raise InvalidUpdateError(
                        "Cannot copy checkpoint with multiple updates"
                    )

                if saved is None:
                    raise InvalidUpdateError("Cannot copy a non-existent checkpoint")

                next_checkpoint = create_checkpoint(checkpoint, None, step)

                # copy checkpoint
                next_config = await checkpointer.aput(
                    saved.parent_config
                    or patch_configurable(
                        saved.config, {CONFIG_KEY_CHECKPOINT_ID: None}
                    ),
                    next_checkpoint,
                    {
                        "source": "fork",
                        "step": step + 1,
                        "parents": saved.metadata.get("parents", {}),
                    },
                    {},
                )

                # we want to both clone a checkpoint and update state in one go.
                # reuse the same task ID if possible.
                if isinstance(values, list) and len(values) > 0:
                    # figure out the task IDs for the next update checkpoint
                    next_tasks = prepare_next_tasks(
                        next_checkpoint,
                        saved.pending_writes or [],
                        self.nodes,
                        channels,
                        managed,
                        next_config,
                        step + 2,
                        step + 4,
                        for_execution=True,
                        store=self.store,
                        checkpointer=checkpointer,
                        manager=None,
                    )

                    tasks_group_by = defaultdict(list)
                    user_group_by: dict[str, list[StateUpdate]] = defaultdict(list)

                    for task in next_tasks.values():
                        tasks_group_by[task.name].append(task.id)

                    for item in values:
                        if not isinstance(item, Sequence):
                            raise InvalidUpdateError(
                                f"Invalid update item: {item} when copying checkpoint"
                            )

                        values, as_node = item[:2]
                        user_group = user_group_by[as_node]
                        tasks_group = tasks_group_by[as_node]

                        target_idx = len(user_group)
                        task_id = (
                            tasks_group[target_idx]
                            if target_idx < len(tasks_group)
                            else None
                        )

                        user_group_by[as_node].append(
                            StateUpdate(values=values, as_node=as_node, task_id=task_id)
                        )

                    return await aperform_superstep(
                        patch_checkpoint_map(next_config, saved.metadata),
                        [item for lst in user_group_by.values() for item in lst],
                    )

                return patch_checkpoint_map(
                    next_config, saved.metadata if saved else None
                )
            # apply pending writes, if not on specific checkpoint
            if (
                CONFIG_KEY_CHECKPOINT_ID not in config[CONF]
                and saved is not None
                and saved.pending_writes
            ):
                # tasks for this checkpoint
                next_tasks = prepare_next_tasks(
                    checkpoint,
                    saved.pending_writes,
                    self.nodes,
                    channels,
                    managed,
                    saved.config,
                    step + 1,
                    step + 3,
                    for_execution=True,
                    store=self.store,
                    checkpointer=checkpointer,
                    manager=None,
                )
                # apply null writes
                if null_writes := [
                    w[1:] for w in saved.pending_writes or [] if w[0] == NULL_TASK_ID
                ]:
                    apply_writes(
                        checkpoint,
                        channels,
                        [PregelTaskWrites((), INPUT, null_writes, [])],
                        checkpointer.get_next_version,
                        self.trigger_to_nodes,
                    )
                for tid, k, v in saved.pending_writes:
                    if k in (ERROR, INTERRUPT):
                        continue
                    if tid not in next_tasks:
                        continue
                    next_tasks[tid].writes.append((k, v))
                if tasks := [t for t in next_tasks.values() if t.writes]:
                    apply_writes(
                        checkpoint,
                        channels,
                        tasks,
                        checkpointer.get_next_version,
                        self.trigger_to_nodes,
                    )
            valid_updates: list[tuple[str, dict[str, Any] | None, str | None]] = []
            if len(updates) == 1:
                values, as_node, task_id = updates[0]
                # find last node that updated the state, if not provided
                if as_node is None and len(self.nodes) == 1:
                    as_node = tuple(self.nodes)[0]
                elif as_node is None and not saved:
                    if (
                        isinstance(self.input_channels, str)
                        and self.input_channels in self.nodes
                    ):
                        as_node = self.input_channels
                elif as_node is None:
                    last_seen_by_node = sorted(
                        (v, n)
                        for n, seen in checkpoint["versions_seen"].items()
                        if n in self.nodes
                        for v in seen.values()
                    )
                    # if two nodes updated the state at the same time, it's ambiguous
                    if last_seen_by_node:
                        if len(last_seen_by_node) == 1:
                            as_node = last_seen_by_node[0][1]
                        elif last_seen_by_node[-1][0] != last_seen_by_node[-2][0]:
                            as_node = last_seen_by_node[-1][1]
                if as_node is None:
                    raise InvalidUpdateError("Ambiguous update, specify as_node")
                if as_node not in self.nodes:
                    raise InvalidUpdateError(f"Node {as_node} does not exist")
                valid_updates.append((as_node, values, task_id))
            else:
                for values, as_node, task_id in updates:
                    if as_node is None:
                        raise InvalidUpdateError(
                            "as_node is required when applying multiple updates"
                        )
                    if as_node not in self.nodes:
                        raise InvalidUpdateError(f"Node {as_node} does not exist")

                    valid_updates.append((as_node, values, task_id))

            run_tasks: list[PregelTaskWrites] = []
            run_task_ids: list[str] = []

            for as_node, values, provided_task_id in valid_updates:
                # create task to run all writers of the chosen node
                writers = self.nodes[as_node].flat_writers
                if not writers:
                    raise InvalidUpdateError(f"Node {as_node} has no writers")
                writes: deque[tuple[str, Any]] = deque()
                task = PregelTaskWrites((), as_node, writes, [INTERRUPT])
                task_id = provided_task_id or str(
                    uuid5(UUID(checkpoint["id"]), INTERRUPT)
                )
                run_tasks.append(task)
                run_task_ids.append(task_id)
                run = RunnableSequence(*writers) if len(writers) > 1 else writers[0]
                # execute task
                await run.ainvoke(
                    values,
                    patch_config(
                        config,
                        run_name=self.name + "UpdateState",
                        configurable={
                            # deque.extend is thread-safe
                            CONFIG_KEY_SEND: writes.extend,
                            CONFIG_KEY_TASK_ID: task_id,
                            CONFIG_KEY_READ: partial(
                                local_read,
                                _scratchpad(
                                    None,
                                    [],
                                    task_id,
                                    "",
                                    None,
                                    step,
                                    step + 2,
                                ),
                                channels,
                                managed,
                                task,
                            ),
                        },
                    ),
                )
            # save task writes
            for task_id, task in zip(run_task_ids, run_tasks):
                # channel writes are saved to current checkpoint
                channel_writes = [w for w in task.writes if w[0] != PUSH]
                if saved and channel_writes:
                    await checkpointer.aput_writes(
                        checkpoint_config, channel_writes, task_id
                    )
            # apply to checkpoint and save
            apply_writes(
                checkpoint,
                channels,
                run_tasks,
                checkpointer.get_next_version,
                self.trigger_to_nodes,
            )
            checkpoint = create_checkpoint(checkpoint, channels, step + 1)
            # save checkpoint, after applying writes
            next_config = await checkpointer.aput(
                checkpoint_config,
                checkpoint,
                {
                    "source": "update",
                    "step": step + 1,
                    "parents": saved.metadata.get("parents", {}) if saved else {},
                },
                get_new_channel_versions(
                    checkpoint_previous_versions, checkpoint["channel_versions"]
                ),
            )
            for task_id, task in zip(run_task_ids, run_tasks):
                # save push writes
                if push_writes := [w for w in task.writes if w[0] == PUSH]:
                    await checkpointer.aput_writes(next_config, push_writes, task_id)
            return patch_checkpoint_map(next_config, saved.metadata if saved else None)

        current_config = patch_configurable(
            config, {CONFIG_KEY_THREAD_ID: str(config[CONF][CONFIG_KEY_THREAD_ID])}
        )
        for superstep in supersteps:
            current_config = await aperform_superstep(current_config, superstep)
        return current_config

    def update_state(
        self,
        config: RunnableConfig,
        values: dict[str, Any] | Any | None,
        as_node: str | None = None,
        task_id: str | None = None,
    ) -> RunnableConfig:
        """Update the state of the graph with the given values, as if they came from
        node `as_node`. If `as_node` is not provided, it will be set to the last node
        that updated the state, if not ambiguous.
        """
        return self.bulk_update_state(config, [[StateUpdate(values, as_node, task_id)]])

    async def aupdate_state(
        self,
        config: RunnableConfig,
        values: dict[str, Any] | Any,
        as_node: str | None = None,
        task_id: str | None = None,
    ) -> RunnableConfig:
        """Asynchronously update the state of the graph with the given values, as if they came from
        node `as_node`. If `as_node` is not provided, it will be set to the last node
        that updated the state, if not ambiguous.
        """
        return await self.abulk_update_state(
            config, [[StateUpdate(values, as_node, task_id)]]
        )

    def _defaults(
        self,
        config: RunnableConfig,
        *,
        stream_mode: StreamMode | Sequence[StreamMode],
        print_mode: StreamMode | Sequence[StreamMode],
        output_keys: str | Sequence[str] | None,
        interrupt_before: All | Sequence[str] | None,
        interrupt_after: All | Sequence[str] | None,
    ) -> tuple[
        set[StreamMode],
        str | Sequence[str],
        All | Sequence[str],
        All | Sequence[str],
        BaseCheckpointSaver | None,
        BaseStore | None,
        BaseCache | None,
    ]:
        if config["recursion_limit"] < 1:
            raise ValueError("recursion_limit must be at least 1")
        if output_keys is None:
            output_keys = self.stream_channels_asis
        else:
            validate_keys(output_keys, self.channels)
        interrupt_before = interrupt_before or self.interrupt_before_nodes
        interrupt_after = interrupt_after or self.interrupt_after_nodes
        if not isinstance(stream_mode, list):
            stream_modes = {stream_mode}
        else:
            stream_modes = set(stream_mode)
        if isinstance(print_mode, str):
            stream_modes.add(print_mode)
        else:
            stream_modes.update(print_mode)
        if self.checkpointer is False:
            checkpointer: BaseCheckpointSaver | None = None
        elif CONFIG_KEY_CHECKPOINTER in config.get(CONF, {}):
            checkpointer = config[CONF][CONFIG_KEY_CHECKPOINTER]
        elif self.checkpointer is True:
            raise RuntimeError("checkpointer=True cannot be used for root graphs.")
        else:
            checkpointer = self.checkpointer
        if checkpointer and not config.get(CONF):
            raise ValueError(
                "Checkpointer requires one or more of the following 'configurable' "
                "keys: thread_id, checkpoint_ns, checkpoint_id"
            )
        if CONFIG_KEY_STORE in config.get(CONF, {}):
            store: BaseStore | None = config[CONF][CONFIG_KEY_STORE]
        else:
            store = self.store
        if CONFIG_KEY_CACHE in config.get(CONF, {}):
            cache: BaseCache | None = config[CONF][CONFIG_KEY_CACHE]
        else:
            cache = self.cache
        return (
            stream_modes,
            output_keys,
            interrupt_before,
            interrupt_after,
            checkpointer,
            store,
            cache,
        )

    def stream(
        self,
        input: InputT,
        config: RunnableConfig | None = None,
        *,
        context: ContextT | None = None,
        stream_mode: StreamMode | Sequence[StreamMode] | None = None,
        print_mode: StreamMode | Sequence[StreamMode] = (),
        output_keys: str | Sequence[str] | None = None,
        interrupt_before: All | Sequence[str] | None = None,
        interrupt_after: All | Sequence[str] | None = None,
        checkpoint_during: bool | None = None,
        debug: bool | None = None,
        subgraphs: bool = False,
    ) -> Iterator[dict[str, Any] | Any]:
        """Stream graph steps for a single input.

        Args:
            input: The input to the graph.
            config: The configuration to use for the run.
            stream_mode: The mode to stream output, defaults to `self.stream_mode`.
                Options are:

                - `"values"`: Emit all values in the state after each step, including interrupts.
                    When used with functional API, values are emitted once at the end of the workflow.
                - `"updates"`: Emit only the node or task names and updates returned by the nodes or tasks after each step.
                    If multiple updates are made in the same step (e.g. multiple nodes are run) then those updates are emitted separately.
                - `"custom"`: Emit custom data from inside nodes or tasks using `StreamWriter`.
                - `"messages"`: Emit LLM messages token-by-token together with metadata for any LLM invocations inside nodes or tasks.
                    Will be emitted as 2-tuples `(LLM token, metadata)`.
                - `"checkpoints"`: Emit an event when a checkpoint is created, in the same format as returned by get_state().
                - `"tasks"`: Emit events when tasks start and finish, including their results and errors.

                You can pass a list as the `stream_mode` parameter to stream multiple modes at once.
                The streamed outputs will be tuples of `(mode, data)`.

                See [LangGraph streaming guide](https://langchain-ai.github.io/langgraph/how-tos/streaming/) for more details.
            print_mode: Accepts the same values as `stream_mode`, but only prints the output to the console, for debugging purposes. Does not affect the output of the graph in any way.
            output_keys: The keys to stream, defaults to all non-context channels.
            interrupt_before: Nodes to interrupt before, defaults to all nodes in the graph.
            interrupt_after: Nodes to interrupt after, defaults to all nodes in the graph.
            checkpoint_during: Whether to checkpoint intermediate steps, defaults to False. If False, only the final checkpoint is saved.
            subgraphs: Whether to stream events from inside subgraphs, defaults to False.
                If True, the events will be emitted as tuples `(namespace, data)`,
                or `(namespace, mode, data)` if `stream_mode` is a list,
                where `namespace` is a tuple with the path to the node where a subgraph is invoked,
                e.g. `("parent_node:<task_id>", "child_node:<task_id>")`.

                See [LangGraph streaming guide](https://langchain-ai.github.io/langgraph/how-tos/streaming/) for more details.

        Yields:
            The output of each step in the graph. The output shape depends on the stream_mode.
        """

        if stream_mode is None:
            # if being called as a node in another graph, default to values mode
            # but don't overwrite stream_mode arg if provided
            stream_mode = (
                "values"
                if config is not None and CONFIG_KEY_TASK_ID in config.get(CONF, {})
                else self.stream_mode
            )
        if debug or self.debug:
            print_mode = ["updates", "values"]

        stream = SyncQueue()

        config = ensure_config(self.config, config)
        callback_manager = get_callback_manager_for_config(config)
        run_manager = callback_manager.on_chain_start(
            None,
            input,
            name=config.get("run_name", self.get_name()),
            run_id=config.get("run_id"),
        )
        try:
            # assign defaults
            (
                stream_modes,
                output_keys,
                interrupt_before_,
                interrupt_after_,
                checkpointer,
                store,
                cache,
            ) = self._defaults(
                config,
                stream_mode=stream_mode,
                print_mode=print_mode,
                output_keys=output_keys,
                interrupt_before=interrupt_before,
                interrupt_after=interrupt_after,
            )
            # set up subgraph checkpointing
            if self.checkpointer is True:
                ns = cast(str, config[CONF][CONFIG_KEY_CHECKPOINT_NS])
                config[CONF][CONFIG_KEY_CHECKPOINT_NS] = recast_checkpoint_ns(ns)
            # set up messages stream mode
            if "messages" in stream_modes:
                run_manager.inheritable_handlers.append(
                    StreamMessagesHandler(stream.put, subgraphs)
                )

            def stream_writer(c: Any) -> None:
                stream.put(
                    (
                        tuple(
                            get_config()[CONF][CONFIG_KEY_CHECKPOINT_NS].split(NS_SEP)[
                                :-1
                            ]
                        ),
                        "custom",
                        c,
                    )
                )

            # set up custom stream mode
            if "custom" in stream_modes:
                config[CONF][CONFIG_KEY_STREAM_WRITER] = stream_writer
            elif (
                CONFIG_KEY_STREAM not in config[CONF]
                and CONFIG_KEY_STREAM_WRITER in config[CONF]
            ):
                # remove parent graph stream writer if subgraph streaming not requested
                del config[CONF][CONFIG_KEY_STREAM_WRITER]
            # set checkpointing mode for subgraphs
            if checkpoint_during is not None:
                config[CONF][CONFIG_KEY_CHECKPOINT_DURING] = checkpoint_during

            config[CONF][CONFIG_KEY_RUNTIME] = Runtime(
                context=context,
                store=store,
                stream_writer=stream_writer,
                config=config,
            )
            with SyncPregelLoop(
                input,
                stream=StreamProtocol(stream.put, stream_modes),
                config=config,
                store=store,
                cache=cache,
                checkpointer=checkpointer,
                nodes=self.nodes,
                specs=self.channels,
                output_keys=output_keys,
                input_keys=self.input_channels,
                stream_keys=self.stream_channels_asis,
                interrupt_before=interrupt_before_,
                interrupt_after=interrupt_after_,
                manager=run_manager,
                checkpoint_during=checkpoint_during
                if checkpoint_during is not None
                else config[CONF].get(CONFIG_KEY_CHECKPOINT_DURING, True),
                trigger_to_nodes=self.trigger_to_nodes,
                migrate_checkpoint=self._migrate_checkpoint,
                retry_policy=self.retry_policy,
                cache_policy=self.cache_policy,
            ) as loop:
                # create runner
                runner = PregelRunner(
                    submit=config[CONF].get(
                        CONFIG_KEY_RUNNER_SUBMIT, weakref.WeakMethod(loop.submit)
                    ),
                    put_writes=weakref.WeakMethod(loop.put_writes),
                    node_finished=config[CONF].get(CONFIG_KEY_NODE_FINISHED),
                )
                # enable subgraph streaming
                if subgraphs:
                    loop.config[CONF][CONFIG_KEY_STREAM] = loop.stream
                # enable concurrent streaming
                if (
                    self.stream_eager
                    or subgraphs
                    or "messages" in stream_modes
                    or "custom" in stream_modes
                ):
                    # we are careful to have a single waiter live at any one time
                    # because on exit we increment semaphore count by exactly 1
                    waiter: concurrent.futures.Future | None = None
                    # because sync futures cannot be cancelled, we instead
                    # release the stream semaphore on exit, which will cause
                    # a pending waiter to return immediately
                    loop.stack.callback(stream._count.release)

                    def get_waiter() -> concurrent.futures.Future[None]:
                        nonlocal waiter
                        if waiter is None or waiter.done():
                            waiter = loop.submit(stream.wait)
                            return waiter
                        else:
                            return waiter

                else:
                    get_waiter = None  # type: ignore[assignment]
                # Similarly to Bulk Synchronous Parallel / Pregel model
                # computation proceeds in steps, while there are channel updates.
                # Channel updates from step N are only visible in step N+1
                # channels are guaranteed to be immutable for the duration of the step,
                # with channel updates applied only at the transition between steps.
                while loop.tick():
                    for task in loop.match_cached_writes():
                        loop.output_writes(task.id, task.writes, cached=True)
                    for _ in runner.tick(
                        [t for t in loop.tasks.values() if not t.writes],
                        timeout=self.step_timeout,
                        get_waiter=get_waiter,
                        schedule_task=loop.accept_push,
                    ):
                        # emit output
                        yield from _output(
                            stream_mode, print_mode, subgraphs, stream.get, queue.Empty
                        )
                    loop.after_tick()
            # emit output
            yield from _output(
                stream_mode, print_mode, subgraphs, stream.get, queue.Empty
            )
            # handle exit
            if loop.status == "out_of_steps":
                msg = create_error_message(
                    message=(
                        f"Recursion limit of {config['recursion_limit']} reached "
                        "without hitting a stop condition. You can increase the "
                        "limit by setting the `recursion_limit` config key."
                    ),
                    error_code=ErrorCode.GRAPH_RECURSION_LIMIT,
                )
                raise GraphRecursionError(msg)
            # set final channel values as run output
            run_manager.on_chain_end(loop.output)
        except BaseException as e:
            run_manager.on_chain_error(e)
            raise

    async def astream(
        self,
        input: InputT,
        config: RunnableConfig | None = None,
        *,
        context: ContextT | None = None,
        stream_mode: StreamMode | Sequence[StreamMode] | None = None,
        print_mode: StreamMode | Sequence[StreamMode] = (),
        output_keys: str | Sequence[str] | None = None,
        interrupt_before: All | Sequence[str] | None = None,
        interrupt_after: All | Sequence[str] | None = None,
        checkpoint_during: bool | None = None,
        debug: bool | None = None,
        subgraphs: bool = False,
    ) -> AsyncIterator[dict[str, Any] | Any]:
        """Asynchronously stream graph steps for a single input.

        Args:
            input: The input to the graph.
            config: The configuration to use for the run.
            stream_mode: The mode to stream output, defaults to `self.stream_mode`.
                Options are:

                - `"values"`: Emit all values in the state after each step, including interrupts.
                    When used with functional API, values are emitted once at the end of the workflow.
                - `"updates"`: Emit only the node or task names and updates returned by the nodes or tasks after each step.
                    If multiple updates are made in the same step (e.g. multiple nodes are run) then those updates are emitted separately.
                - `"custom"`: Emit custom data from inside nodes or tasks using `StreamWriter`.
                - `"messages"`: Emit LLM messages token-by-token together with metadata for any LLM invocations inside nodes or tasks.
                    Will be emitted as 2-tuples `(LLM token, metadata)`.
                - `"debug"`: Emit debug events with as much information as possible for each step.

                You can pass a list as the `stream_mode` parameter to stream multiple modes at once.
                The streamed outputs will be tuples of `(mode, data)`.

                See [LangGraph streaming guide](https://langchain-ai.github.io/langgraph/how-tos/streaming/) for more details.
            print_mode: Accepts the same values as `stream_mode`, but only prints the output to the console, for debugging purposes. Does not affect the output of the graph in any way.
            output_keys: The keys to stream, defaults to all non-context channels.
            interrupt_before: Nodes to interrupt before, defaults to all nodes in the graph.
            interrupt_after: Nodes to interrupt after, defaults to all nodes in the graph.
            checkpoint_during: Whether to checkpoint intermediate steps, defaults to False. If False, only the final checkpoint is saved.
            subgraphs: Whether to stream events from inside subgraphs, defaults to False.
                If True, the events will be emitted as tuples `(namespace, data)`,
                or `(namespace, mode, data)` if `stream_mode` is a list,
                where `namespace` is a tuple with the path to the node where a subgraph is invoked,
                e.g. `("parent_node:<task_id>", "child_node:<task_id>")`.

                See [LangGraph streaming guide](https://langchain-ai.github.io/langgraph/how-tos/streaming/) for more details.

        Yields:
            The output of each step in the graph. The output shape depends on the stream_mode.
        """

        if stream_mode is None:
            # if being called as a node in another graph, default to values mode
            # but don't overwrite stream_mode arg if provided
            stream_mode = (
                "values"
                if config is not None and CONFIG_KEY_TASK_ID in config.get(CONF, {})
                else self.stream_mode
            )
        if debug or self.debug:
            print_mode = ["updates", "values"]

        stream = AsyncQueue()
        aioloop = asyncio.get_running_loop()
        stream_put = cast(
            Callable[[StreamChunk], None],
            partial(aioloop.call_soon_threadsafe, stream.put_nowait),
        )

        config = ensure_config(self.config, config)
        callback_manager = get_async_callback_manager_for_config(config)
        run_manager = await callback_manager.on_chain_start(
            None,
            input,
            name=config.get("run_name", self.get_name()),
            run_id=config.get("run_id"),
        )
        # if running from astream_log() run each proc with streaming
        do_stream = (
            next(
                (
                    True
                    for h in run_manager.handlers
                    if isinstance(h, _StreamingCallbackHandler)
                    and not isinstance(h, StreamMessagesHandler)
                ),
                False,
            )
            if _StreamingCallbackHandler is not None
            else False
        )
        try:
            # assign defaults
            (
                stream_modes,
                output_keys,
                interrupt_before_,
                interrupt_after_,
                checkpointer,
                store,
                cache,
            ) = self._defaults(
                config,
                stream_mode=stream_mode,
                print_mode=print_mode,
                output_keys=output_keys,
                interrupt_before=interrupt_before,
                interrupt_after=interrupt_after,
            )
            # set up subgraph checkpointing
            if self.checkpointer is True:
                ns = cast(str, config[CONF][CONFIG_KEY_CHECKPOINT_NS])
                config[CONF][CONFIG_KEY_CHECKPOINT_NS] = recast_checkpoint_ns(ns)
            # set up messages stream mode
            if "messages" in stream_modes:
                run_manager.inheritable_handlers.append(
                    StreamMessagesHandler(stream_put, subgraphs)
                )

            # set up custom stream mode
            def stream_writer(c: Any) -> None:
                aioloop.call_soon_threadsafe(
                    stream.put_nowait,
                    (
                        tuple(
                            get_config()[CONF][CONFIG_KEY_CHECKPOINT_NS].split(NS_SEP)[
                                :-1
                            ]
                        ),
                        "custom",
                        c,
                    ),
                )

            if "custom" in stream_modes:
                config[CONF][CONFIG_KEY_STREAM_WRITER] = stream_writer
            elif (
                CONFIG_KEY_STREAM not in config[CONF]
                and CONFIG_KEY_STREAM_WRITER in config[CONF]
            ):
                # remove parent graph stream writer if subgraph streaming not requested
                del config[CONF][CONFIG_KEY_STREAM_WRITER]
            # set checkpointing mode for subgraphs
            if checkpoint_during is not None:
                config[CONF][CONFIG_KEY_CHECKPOINT_DURING] = checkpoint_during

            config[CONF][CONFIG_KEY_RUNTIME] = Runtime(
                context=context,
                store=store,
                stream_writer=stream_writer,
                config=config,
            )
            async with AsyncPregelLoop(
                input,
                stream=StreamProtocol(stream.put_nowait, stream_modes),
                config=config,
                store=store,
                cache=cache,
                checkpointer=checkpointer,
                nodes=self.nodes,
                specs=self.channels,
                output_keys=output_keys,
                input_keys=self.input_channels,
                stream_keys=self.stream_channels_asis,
                interrupt_before=interrupt_before_,
                interrupt_after=interrupt_after_,
                manager=run_manager,
                checkpoint_during=checkpoint_during
                if checkpoint_during is not None
                else config[CONF].get(CONFIG_KEY_CHECKPOINT_DURING, True),
                trigger_to_nodes=self.trigger_to_nodes,
                migrate_checkpoint=self._migrate_checkpoint,
                retry_policy=self.retry_policy,
                cache_policy=self.cache_policy,
            ) as loop:
                # create runner
                runner = PregelRunner(
                    submit=config[CONF].get(
                        CONFIG_KEY_RUNNER_SUBMIT, weakref.WeakMethod(loop.submit)
                    ),
                    put_writes=weakref.WeakMethod(loop.put_writes),
                    use_astream=do_stream,
                    node_finished=config[CONF].get(CONFIG_KEY_NODE_FINISHED),
                )
                # enable subgraph streaming
                if subgraphs:
                    loop.config[CONF][CONFIG_KEY_STREAM] = StreamProtocol(
                        stream_put, stream_modes
                    )
                # enable concurrent streaming
                if (
                    self.stream_eager
                    or subgraphs
                    or "messages" in stream_modes
                    or "custom" in stream_modes
                ):

                    def get_waiter() -> asyncio.Task[None]:
                        return aioloop.create_task(stream.wait())

                else:
                    get_waiter = None  # type: ignore[assignment]
                # Similarly to Bulk Synchronous Parallel / Pregel model
                # computation proceeds in steps, while there are channel updates
                # channel updates from step N are only visible in step N+1
                # channels are guaranteed to be immutable for the duration of the step,
                # with channel updates applied only at the transition between steps
                while loop.tick():
                    for task in await loop.amatch_cached_writes():
                        loop.output_writes(task.id, task.writes, cached=True)
                    async for _ in runner.atick(
                        [t for t in loop.tasks.values() if not t.writes],
                        timeout=self.step_timeout,
                        get_waiter=get_waiter,
                        schedule_task=loop.aaccept_push,
                    ):
                        # emit output
                        for o in _output(
                            stream_mode,
                            print_mode,
                            subgraphs,
                            stream.get_nowait,
                            asyncio.QueueEmpty,
                        ):
                            yield o
                    loop.after_tick()
            # emit output
            for o in _output(
                stream_mode,
                print_mode,
                subgraphs,
                stream.get_nowait,
                asyncio.QueueEmpty,
            ):
                yield o
            # handle exit
            if loop.status == "out_of_steps":
                msg = create_error_message(
                    message=(
                        f"Recursion limit of {config['recursion_limit']} reached "
                        "without hitting a stop condition. You can increase the "
                        "limit by setting the `recursion_limit` config key."
                    ),
                    error_code=ErrorCode.GRAPH_RECURSION_LIMIT,
                )
                raise GraphRecursionError(msg)
            # set final channel values as run output
            await run_manager.on_chain_end(loop.output)
        except BaseException as e:
            await asyncio.shield(run_manager.on_chain_error(e))
            raise

    def invoke(
        self,
        input: InputT,
        config: RunnableConfig | None = None,
        *,
        context: ContextT | None = None,
        stream_mode: StreamMode = "values",
        print_mode: StreamMode | Sequence[StreamMode] = (),
        output_keys: str | Sequence[str] | None = None,
        interrupt_before: All | Sequence[str] | None = None,
        interrupt_after: All | Sequence[str] | None = None,
        **kwargs: Any,
    ) -> dict[str, Any] | Any:
        """Run the graph with a single input and config.

        Args:
            input: The input data for the graph. It can be a dictionary or any other type.
            config: Optional. The configuration for the graph run.
            stream_mode: Optional[str]. The stream mode for the graph run. Default is "values".
            print_mode: Accepts the same values as `stream_mode`, but only prints the output to the console, for debugging purposes. Does not affect the output of the graph in any way.
            output_keys: Optional. The output keys to retrieve from the graph run.
            interrupt_before: Optional. The nodes to interrupt the graph run before.
            interrupt_after: Optional. The nodes to interrupt the graph run after.
            **kwargs: Additional keyword arguments to pass to the graph run.

        Returns:
            The output of the graph run. If stream_mode is "values", it returns the latest output.
            If stream_mode is not "values", it returns a list of output chunks.
        """
        output_keys = output_keys if output_keys is not None else self.output_channels

        latest: dict[str, Any] | Any = None
        chunks: list[dict[str, Any] | Any] = []
        interrupts: list[Interrupt] = []

        for chunk in self.stream(
            input,
            config,
            context=context,
            stream_mode=["updates", "values"]
            if stream_mode == "values"
            else stream_mode,
            print_mode=print_mode,
            output_keys=output_keys,
            interrupt_before=interrupt_before,
            interrupt_after=interrupt_after,
            **kwargs,
        ):
            if stream_mode == "values":
                if len(chunk) == 2:
                    mode, payload = cast(tuple[StreamMode, Any], chunk)
                else:
                    _, mode, payload = cast(
                        tuple[tuple[str, ...], StreamMode, Any], chunk
                    )
                if (
                    mode == "updates"
                    and isinstance(payload, dict)
                    and (ints := payload.get(INTERRUPT)) is not None
                ):
                    interrupts.extend(ints)
                elif mode == "values":
                    latest = payload
            else:
                chunks.append(chunk)

        if stream_mode == "values":
            if interrupts:
                return (
                    {**latest, INTERRUPT: interrupts}
                    if isinstance(latest, dict)
                    else {INTERRUPT: interrupts}
                )
            return latest
        else:
            return chunks

    async def ainvoke(
        self,
        input: InputT,
        config: RunnableConfig | None = None,
        *,
        context: ContextT | None = None,
        stream_mode: StreamMode = "values",
        print_mode: StreamMode | Sequence[StreamMode] = (),
        output_keys: str | Sequence[str] | None = None,
        interrupt_before: All | Sequence[str] | None = None,
        interrupt_after: All | Sequence[str] | None = None,
        **kwargs: Any,
    ) -> dict[str, Any] | Any:
        """Asynchronously invoke the graph on a single input.

        Args:
            input: The input data for the computation. It can be a dictionary or any other type.
            config: Optional. The configuration for the computation.
            stream_mode: Optional. The stream mode for the computation. Default is "values".
            print_mode: Accepts the same values as `stream_mode`, but only prints the output to the console, for debugging purposes. Does not affect the output of the graph in any way.
            output_keys: Optional. The output keys to include in the result. Default is None.
            interrupt_before: Optional. The nodes to interrupt before. Default is None.
            interrupt_after: Optional. The nodes to interrupt after. Default is None.
            **kwargs: Additional keyword arguments.

        Returns:
            The result of the computation. If stream_mode is "values", it returns the latest value.
            If stream_mode is "chunks", it returns a list of chunks.
        """

        output_keys = output_keys if output_keys is not None else self.output_channels

        latest: dict[str, Any] | Any = None
        chunks: list[dict[str, Any] | Any] = []
        interrupts: list[Interrupt] = []

        async for chunk in self.astream(
            input,
            config,
            context=context,
            stream_mode=["updates", "values"]
            if stream_mode == "values"
            else stream_mode,
            print_mode=print_mode,
            output_keys=output_keys,
            interrupt_before=interrupt_before,
            interrupt_after=interrupt_after,
            **kwargs,
        ):
            if stream_mode == "values":
                if len(chunk) == 2:
                    mode, payload = cast(tuple[StreamMode, Any], chunk)
                else:
                    _, mode, payload = cast(
                        tuple[tuple[str, ...], StreamMode, Any], chunk
                    )
                if (
                    mode == "updates"
                    and isinstance(payload, dict)
                    and (ints := payload.get(INTERRUPT)) is not None
                ):
                    interrupts.extend(ints)
                elif mode == "values":
                    latest = payload
            else:
                chunks.append(chunk)

        if stream_mode == "values":
            if interrupts:
                return (
                    {**latest, INTERRUPT: interrupts}
                    if isinstance(latest, dict)
                    else {INTERRUPT: interrupts}
                )
            return latest
        else:
            return chunks

    def clear_cache(self, nodes: Sequence[str] | None = None) -> None:
        """Clear the cache for the given nodes."""
        if not self.cache:
            raise ValueError("No cache is set for this graph. Cannot clear cache.")
        nodes = nodes or self.nodes.keys()
        # collect namespaces to clear
        namespaces: list[tuple[str, ...]] = []
        for node in nodes:
            if node in self.nodes:
                namespaces.append(
                    (
                        CACHE_NS_WRITES,
                        (identifier(self.nodes[node]) or "__dynamic__"),
                        node,
                    ),
                )
        # clear cache
        self.cache.clear(namespaces)

    async def aclear_cache(self, nodes: Sequence[str] | None = None) -> None:
        """Asynchronously clear the cache for the given nodes."""
        if not self.cache:
            raise ValueError("No cache is set for this graph. Cannot clear cache.")
        nodes = nodes or self.nodes.keys()
        # collect namespaces to clear
        namespaces: list[tuple[str, ...]] = []
        for node in nodes:
            if node in self.nodes:
                namespaces.append(
                    (
                        CACHE_NS_WRITES,
                        (identifier(self.nodes[node]) or "__dynamic__"),
                        node,
                    ),
                )
        # clear cache
        await self.cache.aclear(namespaces)


def _trigger_to_nodes(nodes: dict[str, PregelNode]) -> Mapping[str, Sequence[str]]:
    """Index from a trigger to nodes that depend on it."""
    trigger_to_nodes: defaultdict[str, list[str]] = defaultdict(list)
    for name, node in nodes.items():
        for trigger in node.triggers:
            trigger_to_nodes[trigger].append(name)
    return dict(trigger_to_nodes)


def _output(
    stream_mode: StreamMode | Sequence[StreamMode],
    print_mode: StreamMode | Sequence[StreamMode],
    stream_subgraphs: bool,
    getter: Callable[[], tuple[tuple[str, ...], str, Any]],
    empty_exc: type[Exception],
) -> Iterator:
    while True:
        try:
            ns, mode, payload = getter()
        except empty_exc:
            break
        if mode in print_mode:
            if stream_subgraphs and ns:
                print(
                    " ".join(
                        (
                            get_bolded_text(f"[{mode}]"),
                            get_colored_text(f"[graph={ns}]", color="yellow"),
                            repr(payload),
                        )
                    )
                )
            else:
                print(
                    " ".join(
                        (
                            get_bolded_text(f"[{mode}]"),
                            repr(payload),
                        )
                    )
                )
        if mode in stream_mode:
            if stream_subgraphs and isinstance(stream_mode, list):
                yield (ns, mode, payload)
            elif isinstance(stream_mode, list):
                yield (mode, payload)
            elif stream_subgraphs:
                yield (ns, payload)
            else:
                yield payload
=======
__all__ = ("Pregel", "NodeBuilder")
>>>>>>> b7d11b41
<|MERGE_RESOLUTION|>--- conflicted
+++ resolved
@@ -1,3092 +1,3 @@
 from langgraph.pregel.main import NodeBuilder, Pregel
 
-<<<<<<< HEAD
-import asyncio
-import concurrent
-import concurrent.futures
-import queue
-import weakref
-from collections import defaultdict, deque
-from collections.abc import AsyncIterator, Iterator, Mapping, Sequence
-from functools import partial
-from typing import Any, Callable, Generic, Union, cast, get_type_hints
-from uuid import UUID, uuid5
-
-from langchain_core.globals import get_debug
-from langchain_core.runnables import (
-    RunnableSequence,
-)
-from langchain_core.runnables.base import Input, Output
-from langchain_core.runnables.config import (
-    RunnableConfig,
-    get_async_callback_manager_for_config,
-    get_callback_manager_for_config,
-)
-from langchain_core.runnables.graph import Graph
-from pydantic import BaseModel
-from typing_extensions import Self
-
-from langgraph.cache.base import BaseCache
-from langgraph.channels.base import BaseChannel
-from langgraph.channels.topic import Topic
-from langgraph.checkpoint.base import (
-    BaseCheckpointSaver,
-    Checkpoint,
-    CheckpointTuple,
-)
-from langgraph.config import get_config
-from langgraph.constants import (
-    CACHE_NS_WRITES,
-    CONF,
-    CONFIG_KEY_CACHE,
-    CONFIG_KEY_CHECKPOINT_DURING,
-    CONFIG_KEY_CHECKPOINT_ID,
-    CONFIG_KEY_CHECKPOINT_NS,
-    CONFIG_KEY_CHECKPOINTER,
-    CONFIG_KEY_NODE_FINISHED,
-    CONFIG_KEY_READ,
-    CONFIG_KEY_RUNNER_SUBMIT,
-    CONFIG_KEY_RUNTIME,
-    CONFIG_KEY_SEND,
-    CONFIG_KEY_STORE,
-    CONFIG_KEY_STREAM,
-    CONFIG_KEY_STREAM_WRITER,
-    CONFIG_KEY_TASK_ID,
-    CONFIG_KEY_THREAD_ID,
-    END,
-    ERROR,
-    INPUT,
-    INTERRUPT,
-    NS_END,
-    NS_SEP,
-    NULL_TASK_ID,
-    PUSH,
-    TASKS,
-)
-from langgraph.errors import (
-    ErrorCode,
-    GraphRecursionError,
-    InvalidUpdateError,
-    create_error_message,
-)
-from langgraph.managed.base import ManagedValueSpec
-from langgraph.pregel.algo import (
-    PregelTaskWrites,
-    _scratchpad,
-    apply_writes,
-    local_read,
-    prepare_next_tasks,
-)
-from langgraph.pregel.call import identifier
-from langgraph.pregel.checkpoint import (
-    channels_from_checkpoint,
-    copy_checkpoint,
-    create_checkpoint,
-    empty_checkpoint,
-)
-from langgraph.pregel.debug import get_bolded_text, get_colored_text, tasks_w_writes
-from langgraph.pregel.draw import draw_graph
-from langgraph.pregel.io import map_input, read_channels
-from langgraph.pregel.loop import AsyncPregelLoop, StreamProtocol, SyncPregelLoop
-from langgraph.pregel.messages import StreamMessagesHandler
-from langgraph.pregel.protocol import PregelProtocol
-from langgraph.pregel.read import DEFAULT_BOUND, PregelNode
-from langgraph.pregel.retry import RetryPolicy
-from langgraph.pregel.runner import PregelRunner
-from langgraph.pregel.utils import get_new_channel_versions
-from langgraph.pregel.validate import validate_graph, validate_keys
-from langgraph.pregel.write import ChannelWrite, ChannelWriteEntry
-from langgraph.store.base import BaseStore
-from langgraph.types import (
-    All,
-    CachePolicy,
-    Checkpointer,
-    Interrupt,
-    Runtime,
-    Send,
-    StateSnapshot,
-    StateUpdate,
-    StreamChunk,
-    StreamMode,
-)
-from langgraph.typing import ContextT, InputT, OutputT, StateT
-from langgraph.utils.config import (
-    ensure_config,
-    merge_configs,
-    patch_checkpoint_map,
-    patch_config,
-    patch_configurable,
-    recast_checkpoint_ns,
-)
-from langgraph.utils.pydantic import create_model
-from langgraph.utils.queue import AsyncQueue, SyncQueue  # type: ignore[attr-defined]
-from langgraph.utils.runnable import (
-    Runnable,
-    RunnableLike,
-    RunnableSeq,
-    coerce_to_runnable,
-)
-
-try:
-    from langchain_core.tracers._streaming import _StreamingCallbackHandler
-except ImportError:
-    _StreamingCallbackHandler = None  # type: ignore
-
-WriteValue = Union[Callable[[Input], Output], Any]
-
-
-class NodeBuilder:
-    __slots__ = (
-        "_channels",
-        "_triggers",
-        "_tags",
-        "_metadata",
-        "_writes",
-        "_bound",
-        "_retry_policy",
-        "_cache_policy",
-    )
-
-    _channels: str | list[str]
-    _triggers: list[str]
-    _tags: list[str]
-    _metadata: dict[str, Any]
-    _writes: list[ChannelWriteEntry]
-    _bound: Runnable
-    _retry_policy: list[RetryPolicy]
-    _cache_policy: CachePolicy | None
-
-    def __init__(
-        self,
-    ) -> None:
-        self._channels = []
-        self._triggers = []
-        self._tags = []
-        self._metadata = {}
-        self._writes = []
-        self._bound = DEFAULT_BOUND
-        self._retry_policy = []
-        self._cache_policy = None
-
-    def subscribe_only(
-        self,
-        channel: str,
-    ) -> Self:
-        """Subscribe to a single channel."""
-        if not self._channels:
-            self._channels = channel
-        else:
-            raise ValueError(
-                "Cannot subscribe to single channels when other channels are already subscribed to"
-            )
-
-        self._triggers.append(channel)
-
-        return self
-
-    def subscribe_to(
-        self,
-        *channels: str,
-        read: bool = True,
-    ) -> Self:
-        """Add channels to subscribe to. Node will be invoked when any of these
-        channels are updated, with a dict of the channel values as input.
-
-        Args:
-            channels: Channel name(s) to subscribe to
-            read: If True, the channels will be included in the input to the node.
-                Otherwise, they will trigger the node without being sent in input.
-
-        Returns:
-            Self for chaining
-        """
-        if isinstance(self._channels, str):
-            raise ValueError(
-                "Cannot subscribe to channels when subscribed to a single channel"
-            )
-        if read:
-            if not self._channels:
-                self._channels = list(channels)
-            else:
-                self._channels.extend(channels)
-
-        if isinstance(channels, str):
-            self._triggers.append(channels)
-        else:
-            self._triggers.extend(channels)
-
-        return self
-
-    def read_from(
-        self,
-        *channels: str,
-    ) -> Self:
-        """Adds the specified channels to read from, without subscribing to them."""
-        assert isinstance(self._channels, list), (
-            "Cannot read additional channels when subscribed to single channels"
-        )
-        self._channels.extend(channels)
-        return self
-
-    def do(
-        self,
-        node: RunnableLike,
-    ) -> Self:
-        """Adds the specified node."""
-        if self._bound is not DEFAULT_BOUND:
-            self._bound = RunnableSeq(
-                self._bound, coerce_to_runnable(node, name=None, trace=True)
-            )
-        else:
-            self._bound = coerce_to_runnable(node, name=None, trace=True)
-        return self
-
-    def write_to(
-        self,
-        *channels: str | ChannelWriteEntry,
-        **kwargs: WriteValue,
-    ) -> Self:
-        """Add channel writes.
-
-        Args:
-            *channels: Channel names to write to
-            **kwargs: Channel name and value mappings
-
-        Returns:
-            Self for chaining
-        """
-        self._writes.extend(
-            ChannelWriteEntry(c) if isinstance(c, str) else c for c in channels
-        )
-        self._writes.extend(
-            ChannelWriteEntry(k, mapper=v)
-            if callable(v)
-            else ChannelWriteEntry(k, value=v)
-            for k, v in kwargs.items()
-        )
-
-        return self
-
-    def meta(self, *tags: str, **metadata: Any) -> Self:
-        """Add tags or metadata to the node."""
-        self._tags.extend(tags)
-        self._metadata.update(metadata)
-        return self
-
-    def add_retry_policies(self, *policies: RetryPolicy) -> Self:
-        """Adds retry policies to the node."""
-        self._retry_policy.extend(policies)
-        return self
-
-    def add_cache_policy(self, policy: CachePolicy) -> Self:
-        """Adds cache policies to the node."""
-        self._cache_policy = policy
-        return self
-
-    def build(self) -> PregelNode:
-        """Builds the node."""
-        return PregelNode(
-            channels=self._channels,
-            triggers=self._triggers,
-            tags=self._tags,
-            metadata=self._metadata,
-            writers=[ChannelWrite(self._writes)],
-            bound=self._bound,
-            retry_policy=self._retry_policy,
-            cache_policy=self._cache_policy,
-        )
-
-
-class Pregel(
-    PregelProtocol[StateT, ContextT, InputT, OutputT],
-    Generic[StateT, ContextT, InputT, OutputT],
-):
-    """Pregel manages the runtime behavior for LangGraph applications.
-
-    ## Overview
-
-    Pregel combines [**actors**](https://en.wikipedia.org/wiki/Actor_model)
-    and **channels** into a single application.
-    **Actors** read data from channels and write data to channels.
-    Pregel organizes the execution of the application into multiple steps,
-    following the **Pregel Algorithm**/**Bulk Synchronous Parallel** model.
-
-    Each step consists of three phases:
-
-    - **Plan**: Determine which **actors** to execute in this step. For example,
-        in the first step, select the **actors** that subscribe to the special
-        **input** channels; in subsequent steps,
-        select the **actors** that subscribe to channels updated in the previous step.
-    - **Execution**: Execute all selected **actors** in parallel,
-        until all complete, or one fails, or a timeout is reached. During this
-        phase, channel updates are invisible to actors until the next step.
-    - **Update**: Update the channels with the values written by the **actors**
-        in this step.
-
-    Repeat until no **actors** are selected for execution, or a maximum number of
-    steps is reached.
-
-    ## Actors
-
-    An **actor** is a `PregelNode`.
-    It subscribes to channels, reads data from them, and writes data to them.
-    It can be thought of as an **actor** in the Pregel algorithm.
-    `PregelNodes` implement LangChain's
-    Runnable interface.
-
-    ## Channels
-
-    Channels are used to communicate between actors (`PregelNodes`).
-    Each channel has a value type, an update type, and an update function – which
-    takes a sequence of updates and
-    modifies the stored value. Channels can be used to send data from one chain to
-    another, or to send data from a chain to itself in a future step. LangGraph
-    provides a number of built-in channels:
-
-    ### Basic channels: LastValue and Topic
-
-    - `LastValue`: The default channel, stores the last value sent to the channel,
-       useful for input and output values, or for sending data from one step to the next
-    - `Topic`: A configurable PubSub Topic, useful for sending multiple values
-       between *actors*, or for accumulating output. Can be configured to deduplicate
-       values, and/or to accumulate values over the course of multiple steps.
-
-    ### Advanced channels: Context and BinaryOperatorAggregate
-
-    - `Context`: exposes the value of a context manager, managing its lifecycle.
-      Useful for accessing external resources that require setup and/or teardown. eg.
-      `client = Context(httpx.Client)`
-    - `BinaryOperatorAggregate`: stores a persistent value, updated by applying
-       a binary operator to the current value and each update
-       sent to the channel, useful for computing aggregates over multiple steps. eg.
-      `total = BinaryOperatorAggregate(int, operator.add)`
-
-    ## Examples
-
-    Most users will interact with Pregel via a
-    [StateGraph (Graph API)][langgraph.graph.StateGraph] or via an
-    [entrypoint (Functional API)][langgraph.func.entrypoint].
-
-    However, for **advanced** use cases, Pregel can be used directly. If you're
-    not sure whether you need to use Pregel directly, then the answer is probably no
-    – you should use the Graph API or Functional API instead. These are higher-level
-    interfaces that will compile down to Pregel under the hood.
-
-    Here are some examples to give you a sense of how it works:
-
-    Example: Single node application
-        ```python
-        from langgraph.channels import EphemeralValue
-        from langgraph.pregel import Pregel, NodeBuilder
-
-        node1 = (
-            NodeBuilder().subscribe_only("a")
-            .do(lambda x: x + x)
-            .write_to("b")
-        )
-
-        app = Pregel(
-            nodes={"node1": node1},
-            channels={
-                "a": EphemeralValue(str),
-                "b": EphemeralValue(str),
-            },
-            input_channels=["a"],
-            output_channels=["b"],
-        )
-
-        app.invoke({"a": "foo"})
-        ```
-
-        ```con
-        {'b': 'foofoo'}
-        ```
-
-    Example: Using multiple nodes and multiple output channels
-        ```python
-        from langgraph.channels import LastValue, EphemeralValue
-        from langgraph.pregel import Pregel, NodeBuilder
-
-        node1 = (
-            NodeBuilder().subscribe_only("a")
-            .do(lambda x: x + x)
-            .write_to("b")
-        )
-
-        node2 = (
-            NodeBuilder().subscribe_to("b")
-            .do(lambda x: x["b"] + x["b"])
-            .write_to("c")
-        )
-
-
-        app = Pregel(
-            nodes={"node1": node1, "node2": node2},
-            channels={
-                "a": EphemeralValue(str),
-                "b": LastValue(str),
-                "c": EphemeralValue(str),
-            },
-            input_channels=["a"],
-            output_channels=["b", "c"],
-        )
-
-        app.invoke({"a": "foo"})
-        ```
-
-        ```con
-        {'b': 'foofoo', 'c': 'foofoofoofoo'}
-        ```
-
-    Example: Using a Topic channel
-        ```python
-        from langgraph.channels import LastValue, EphemeralValue, Topic
-        from langgraph.pregel import Pregel, NodeBuilder
-
-        node1 = (
-            NodeBuilder().subscribe_only("a")
-            .do(lambda x: x + x)
-            .write_to("b", "c")
-        )
-
-        node2 = (
-            NodeBuilder().subscribe_only("b")
-            .do(lambda x: x + x)
-            .write_to("c")
-        )
-
-
-        app = Pregel(
-            nodes={"node1": node1, "node2": node2},
-            channels={
-                "a": EphemeralValue(str),
-                "b": EphemeralValue(str),
-                "c": Topic(str, accumulate=True),
-            },
-            input_channels=["a"],
-            output_channels=["c"],
-        )
-
-        app.invoke({"a": "foo"})
-        ```
-
-        ```pycon
-        {'c': ['foofoo', 'foofoofoofoo']}
-        ```
-
-    Example: Using a BinaryOperatorAggregate channel
-        ```python
-        from langgraph.channels import EphemeralValue, BinaryOperatorAggregate
-        from langgraph.pregel import Pregel, NodeBuilder
-
-
-        node1 = (
-            NodeBuilder().subscribe_only("a")
-            .do(lambda x: x + x)
-            .write_to("b", "c")
-        )
-
-        node2 = (
-            NodeBuilder().subscribe_only("b")
-            .do(lambda x: x + x)
-            .write_to("c")
-        )
-
-
-        def reducer(current, update):
-            if current:
-                return current + " | " + update
-            else:
-                return update
-
-        app = Pregel(
-            nodes={"node1": node1, "node2": node2},
-            channels={
-                "a": EphemeralValue(str),
-                "b": EphemeralValue(str),
-                "c": BinaryOperatorAggregate(str, operator=reducer),
-            },
-            input_channels=["a"],
-            output_channels=["c"]
-        )
-
-        app.invoke({"a": "foo"})
-        ```
-
-        ```con
-        {'c': 'foofoo | foofoofoofoo'}
-        ```
-
-    Example: Introducing a cycle
-        This example demonstrates how to introduce a cycle in the graph, by having
-        a chain write to a channel it subscribes to. Execution will continue
-        until a None value is written to the channel.
-
-        ```python
-        from langgraph.channels import EphemeralValue
-        from langgraph.pregel import Pregel, NodeBuilder, ChannelWriteEntry
-
-        example_node = (
-            NodeBuilder().subscribe_only("value")
-            .do(lambda x: x + x if len(x) < 10 else None)
-            .write_to(ChannelWriteEntry(channel="value", skip_none=True))
-        )
-
-        app = Pregel(
-            nodes={"example_node": example_node},
-            channels={
-                "value": EphemeralValue(str),
-            },
-            input_channels=["value"],
-            output_channels=["value"]
-        )
-
-        app.invoke({"value": "a"})
-        ```
-
-        ```con
-        {'value': 'aaaaaaaaaaaaaaaa'}
-        ```
-    """
-
-    nodes: dict[str, PregelNode]
-
-    channels: dict[str, BaseChannel | ManagedValueSpec]
-
-    stream_mode: StreamMode = "values"
-    """Mode to stream output, defaults to 'values'."""
-
-    stream_eager: bool = False
-    """Whether to force emitting stream events eagerly, automatically turned on
-    for stream_mode "messages" and "custom"."""
-
-    output_channels: str | Sequence[str]
-
-    stream_channels: str | Sequence[str] | None = None
-    """Channels to stream, defaults to all channels not in reserved channels"""
-
-    interrupt_after_nodes: All | Sequence[str]
-
-    interrupt_before_nodes: All | Sequence[str]
-
-    input_channels: str | Sequence[str]
-
-    step_timeout: float | None = None
-    """Maximum time to wait for a step to complete, in seconds. Defaults to None."""
-
-    debug: bool
-    """Whether to print debug information during execution. Defaults to False."""
-
-    checkpointer: Checkpointer = None
-    """Checkpointer used to save and load graph state. Defaults to None."""
-
-    store: BaseStore | None = None
-    """Memory store to use for SharedValues. Defaults to None."""
-
-    cache: BaseCache | None = None
-    """Cache to use for storing node results. Defaults to None."""
-
-    retry_policy: Sequence[RetryPolicy] = ()
-    """Retry policies to use when running tasks. Empty set disables retries."""
-
-    cache_policy: CachePolicy | None = None
-    """Cache policy to use for all nodes. Can be overridden by individual nodes.
-    Defaults to None."""
-
-    config_type: type[Any] | None = None
-
-    config: RunnableConfig | None = None
-
-    name: str = "LangGraph"
-
-    trigger_to_nodes: Mapping[str, Sequence[str]]
-
-    def __init__(
-        self,
-        *,
-        nodes: dict[str, PregelNode | NodeBuilder],
-        channels: dict[str, BaseChannel | ManagedValueSpec] | None,
-        auto_validate: bool = True,
-        stream_mode: StreamMode = "values",
-        stream_eager: bool = False,
-        output_channels: str | Sequence[str],
-        stream_channels: str | Sequence[str] | None = None,
-        interrupt_after_nodes: All | Sequence[str] = (),
-        interrupt_before_nodes: All | Sequence[str] = (),
-        input_channels: str | Sequence[str],
-        step_timeout: float | None = None,
-        debug: bool | None = None,
-        checkpointer: BaseCheckpointSaver | None = None,
-        store: BaseStore | None = None,
-        cache: BaseCache | None = None,
-        retry_policy: RetryPolicy | Sequence[RetryPolicy] = (),
-        cache_policy: CachePolicy | None = None,
-        config_type: type[Any] | None = None,
-        config: RunnableConfig | None = None,
-        trigger_to_nodes: Mapping[str, Sequence[str]] | None = None,
-        name: str = "LangGraph",
-    ) -> None:
-        self.nodes = {
-            k: v.build() if isinstance(v, NodeBuilder) else v for k, v in nodes.items()
-        }
-        self.channels = channels or {}
-        if TASKS in self.channels and not isinstance(self.channels[TASKS], Topic):
-            raise ValueError(
-                f"Channel '{TASKS}' is reserved and cannot be used in the graph."
-            )
-        else:
-            self.channels[TASKS] = Topic(Send, accumulate=False)
-        self.stream_mode = stream_mode
-        self.stream_eager = stream_eager
-        self.output_channels = output_channels
-        self.stream_channels = stream_channels
-        self.interrupt_after_nodes = interrupt_after_nodes
-        self.interrupt_before_nodes = interrupt_before_nodes
-        self.input_channels = input_channels
-        self.step_timeout = step_timeout
-        self.debug = debug if debug is not None else get_debug()
-        self.checkpointer = checkpointer
-        self.store = store
-        self.cache = cache
-        self.retry_policy = (
-            (retry_policy,) if isinstance(retry_policy, RetryPolicy) else retry_policy
-        )
-        self.cache_policy = cache_policy
-        self.config_type = config_type
-        self.config = config
-        self.trigger_to_nodes = trigger_to_nodes or {}
-        self.name = name
-        if auto_validate:
-            self.validate()
-
-    def get_graph(
-        self, config: RunnableConfig | None = None, *, xray: int | bool = False
-    ) -> Graph:
-        """Return a drawable representation of the computation graph."""
-        # gather subgraphs
-        if xray:
-            subgraphs = {
-                k: v.get_graph(
-                    config,
-                    xray=xray if isinstance(xray, bool) or xray <= 0 else xray - 1,
-                )
-                for k, v in self.get_subgraphs()
-            }
-        else:
-            subgraphs = {}
-
-        return draw_graph(
-            merge_configs(self.config, config),
-            nodes=self.nodes,
-            specs=self.channels,
-            input_channels=self.input_channels,
-            interrupt_after_nodes=self.interrupt_after_nodes,
-            interrupt_before_nodes=self.interrupt_before_nodes,
-            trigger_to_nodes=self.trigger_to_nodes,
-            checkpointer=self.checkpointer,
-            subgraphs=subgraphs,
-        )
-
-    async def aget_graph(
-        self, config: RunnableConfig | None = None, *, xray: int | bool = False
-    ) -> Graph:
-        """Return a drawable representation of the computation graph."""
-
-        # gather subgraphs
-        if xray:
-            subpregels: dict[str, PregelProtocol] = {
-                k: v async for k, v in self.aget_subgraphs()
-            }
-            subgraphs = {
-                k: v
-                for k, v in zip(
-                    subpregels,
-                    await asyncio.gather(
-                        *(
-                            p.aget_graph(
-                                config,
-                                xray=xray
-                                if isinstance(xray, bool) or xray <= 0
-                                else xray - 1,
-                            )
-                            for p in subpregels.values()
-                        )
-                    ),
-                )
-            }
-        else:
-            subgraphs = {}
-
-        return draw_graph(
-            merge_configs(self.config, config),
-            nodes=self.nodes,
-            specs=self.channels,
-            input_channels=self.input_channels,
-            interrupt_after_nodes=self.interrupt_after_nodes,
-            interrupt_before_nodes=self.interrupt_before_nodes,
-            trigger_to_nodes=self.trigger_to_nodes,
-            checkpointer=self.checkpointer,
-            subgraphs=subgraphs,
-        )
-
-    def _repr_mimebundle_(self, **kwargs: Any) -> dict[str, Any]:
-        """Mime bundle used by Jupyter to display the graph"""
-        return {
-            "text/plain": repr(self),
-            "image/png": self.get_graph().draw_mermaid_png(),
-        }
-
-    def copy(self, update: dict[str, Any] | None = None) -> Self:
-        attrs = {k: v for k, v in self.__dict__.items() if k != "__orig_class__"}
-        attrs.update(update or {})
-        return self.__class__(**attrs)
-
-    def with_config(self, config: RunnableConfig | None = None, **kwargs: Any) -> Self:
-        """Create a copy of the Pregel object with an updated config."""
-        return self.copy(
-            {"config": merge_configs(self.config, config, cast(RunnableConfig, kwargs))}
-        )
-
-    def validate(self) -> Self:
-        validate_graph(
-            self.nodes,
-            {k: v for k, v in self.channels.items() if isinstance(v, BaseChannel)},
-            {k: v for k, v in self.channels.items() if not isinstance(v, BaseChannel)},
-            self.input_channels,
-            self.output_channels,
-            self.stream_channels,
-            self.interrupt_after_nodes,
-            self.interrupt_before_nodes,
-        )
-        self.trigger_to_nodes = _trigger_to_nodes(self.nodes)
-        return self
-
-    def config_schema(self, *, include: Sequence[str] | None = None) -> type[BaseModel]:
-        include = include or []
-        fields = {
-            **({"configurable": (self.config_type, None)} if self.config_type else {}),
-            **{
-                field_name: (field_type, None)
-                for field_name, field_type in get_type_hints(RunnableConfig).items()
-                if field_name in [i for i in include if i != "configurable"]
-            },
-        }
-        return create_model(self.get_name("Config"), field_definitions=fields)
-
-    def get_config_jsonschema(
-        self, *, include: Sequence[str] | None = None
-    ) -> dict[str, Any]:
-        schema = self.config_schema(include=include)
-        if hasattr(schema, "model_json_schema"):
-            return schema.model_json_schema()
-        else:
-            return schema.schema()
-
-    @property
-    def InputType(self) -> Any:
-        if isinstance(self.input_channels, str):
-            channel = self.channels[self.input_channels]
-            if isinstance(channel, BaseChannel):
-                return channel.UpdateType
-
-    def get_input_schema(self, config: RunnableConfig | None = None) -> type[BaseModel]:
-        config = merge_configs(self.config, config)
-        if isinstance(self.input_channels, str):
-            return super().get_input_schema(config)
-        else:
-            return create_model(
-                self.get_name("Input"),
-                field_definitions={
-                    k: (c.UpdateType, None)
-                    for k in self.input_channels or self.channels.keys()
-                    if (c := self.channels[k]) and isinstance(c, BaseChannel)
-                },
-            )
-
-    def get_input_jsonschema(
-        self, config: RunnableConfig | None = None
-    ) -> dict[str, Any]:
-        schema = self.get_input_schema(config)
-        if hasattr(schema, "model_json_schema"):
-            return schema.model_json_schema()
-        else:
-            return schema.schema()
-
-    @property
-    def OutputType(self) -> Any:
-        if isinstance(self.output_channels, str):
-            channel = self.channels[self.output_channels]
-            if isinstance(channel, BaseChannel):
-                return channel.ValueType
-
-    def get_output_schema(
-        self, config: RunnableConfig | None = None
-    ) -> type[BaseModel]:
-        config = merge_configs(self.config, config)
-        if isinstance(self.output_channels, str):
-            return super().get_output_schema(config)
-        else:
-            return create_model(
-                self.get_name("Output"),
-                field_definitions={
-                    k: (c.ValueType, None)
-                    for k in self.output_channels
-                    if (c := self.channels[k]) and isinstance(c, BaseChannel)
-                },
-            )
-
-    def get_output_jsonschema(
-        self, config: RunnableConfig | None = None
-    ) -> dict[str, Any]:
-        schema = self.get_output_schema(config)
-        if hasattr(schema, "model_json_schema"):
-            return schema.model_json_schema()
-        else:
-            return schema.schema()
-
-    @property
-    def stream_channels_list(self) -> Sequence[str]:
-        stream_channels = self.stream_channels_asis
-        return (
-            [stream_channels] if isinstance(stream_channels, str) else stream_channels
-        )
-
-    @property
-    def stream_channels_asis(self) -> str | Sequence[str]:
-        return self.stream_channels or [
-            k for k in self.channels if isinstance(self.channels[k], BaseChannel)
-        ]
-
-    def get_subgraphs(
-        self, *, namespace: str | None = None, recurse: bool = False
-    ) -> Iterator[tuple[str, PregelProtocol]]:
-        """Get the subgraphs of the graph.
-
-        Args:
-            namespace: The namespace to filter the subgraphs by.
-            recurse: Whether to recurse into the subgraphs.
-                If False, only the immediate subgraphs will be returned.
-
-        Returns:
-            Iterator[tuple[str, PregelProtocol]]: An iterator of the (namespace, subgraph) pairs.
-        """
-        for name, node in self.nodes.items():
-            # filter by prefix
-            if namespace is not None:
-                if not namespace.startswith(name):
-                    continue
-
-            # find the subgraph, if any
-            graph = node.subgraphs[0] if node.subgraphs else None
-
-            # if found, yield recursively
-            if graph:
-                if name == namespace:
-                    yield name, graph
-                    return  # we found it, stop searching
-                if namespace is None:
-                    yield name, graph
-                if recurse and isinstance(graph, Pregel):
-                    if namespace is not None:
-                        namespace = namespace[len(name) + 1 :]
-                    yield from (
-                        (f"{name}{NS_SEP}{n}", s)
-                        for n, s in graph.get_subgraphs(
-                            namespace=namespace, recurse=recurse
-                        )
-                    )
-
-    async def aget_subgraphs(
-        self, *, namespace: str | None = None, recurse: bool = False
-    ) -> AsyncIterator[tuple[str, PregelProtocol]]:
-        """Get the subgraphs of the graph.
-
-        Args:
-            namespace: The namespace to filter the subgraphs by.
-            recurse: Whether to recurse into the subgraphs.
-                If False, only the immediate subgraphs will be returned.
-
-        Returns:
-            AsyncIterator[tuple[str, PregelProtocol]]: An iterator of the (namespace, subgraph) pairs.
-        """
-        for name, node in self.get_subgraphs(namespace=namespace, recurse=recurse):
-            yield name, node
-
-    def _migrate_checkpoint(self, checkpoint: Checkpoint) -> None:
-        """Migrate a saved checkpoint to new channel layout."""
-        if checkpoint["v"] < 4 and checkpoint.get("pending_sends"):
-            pending_sends: list[Send] = checkpoint.pop("pending_sends")
-            checkpoint["channel_values"][TASKS] = pending_sends
-            checkpoint["channel_versions"][TASKS] = max(
-                checkpoint["channel_versions"].values()
-            )
-
-    def _prepare_state_snapshot(
-        self,
-        config: RunnableConfig,
-        saved: CheckpointTuple | None,
-        recurse: BaseCheckpointSaver | None = None,
-        apply_pending_writes: bool = False,
-    ) -> StateSnapshot:
-        if not saved:
-            return StateSnapshot(
-                values={},
-                next=(),
-                config=config,
-                metadata=None,
-                created_at=None,
-                parent_config=None,
-                tasks=(),
-                interrupts=(),
-            )
-
-        # migrate checkpoint if needed
-        self._migrate_checkpoint(saved.checkpoint)
-
-        step = saved.metadata.get("step", -1) + 1
-        stop = step + 2
-        channels, managed = channels_from_checkpoint(
-            self.channels,
-            saved.checkpoint,
-        )
-        # tasks for this checkpoint
-        next_tasks = prepare_next_tasks(
-            saved.checkpoint,
-            saved.pending_writes or [],
-            self.nodes,
-            channels,
-            managed,
-            saved.config,
-            step,
-            stop,
-            for_execution=True,
-            store=self.store,
-            checkpointer=(
-                self.checkpointer
-                if isinstance(self.checkpointer, BaseCheckpointSaver)
-                else None
-            ),
-            manager=None,
-        )
-        # get the subgraphs
-        subgraphs = dict(self.get_subgraphs())
-        parent_ns = saved.config[CONF].get(CONFIG_KEY_CHECKPOINT_NS, "")
-        task_states: dict[str, RunnableConfig | StateSnapshot] = {}
-        for task in next_tasks.values():
-            if task.name not in subgraphs:
-                continue
-            # assemble checkpoint_ns for this task
-            task_ns = f"{task.name}{NS_END}{task.id}"
-            if parent_ns:
-                task_ns = f"{parent_ns}{NS_SEP}{task_ns}"
-            if not recurse:
-                # set config as signal that subgraph checkpoints exist
-                config = {
-                    CONF: {
-                        "thread_id": saved.config[CONF]["thread_id"],
-                        CONFIG_KEY_CHECKPOINT_NS: task_ns,
-                    }
-                }
-                task_states[task.id] = config
-            else:
-                # get the state of the subgraph
-                config = {
-                    CONF: {
-                        CONFIG_KEY_CHECKPOINTER: recurse,
-                        "thread_id": saved.config[CONF]["thread_id"],
-                        CONFIG_KEY_CHECKPOINT_NS: task_ns,
-                    }
-                }
-                task_states[task.id] = subgraphs[task.name].get_state(
-                    config, subgraphs=True
-                )
-        # apply pending writes
-        if null_writes := [
-            w[1:] for w in saved.pending_writes or [] if w[0] == NULL_TASK_ID
-        ]:
-            apply_writes(
-                saved.checkpoint,
-                channels,
-                [PregelTaskWrites((), INPUT, null_writes, [])],
-                None,
-                self.trigger_to_nodes,
-            )
-        if apply_pending_writes and saved.pending_writes:
-            for tid, k, v in saved.pending_writes:
-                if k in (ERROR, INTERRUPT):
-                    continue
-                if tid not in next_tasks:
-                    continue
-                next_tasks[tid].writes.append((k, v))
-            if tasks := [t for t in next_tasks.values() if t.writes]:
-                apply_writes(
-                    saved.checkpoint, channels, tasks, None, self.trigger_to_nodes
-                )
-        tasks_with_writes = tasks_w_writes(
-            next_tasks.values(),
-            saved.pending_writes,
-            task_states,
-            self.stream_channels_asis,
-        )
-        # assemble the state snapshot
-        return StateSnapshot(
-            read_channels(channels, self.stream_channels_asis),
-            tuple(t.name for t in next_tasks.values() if not t.writes),
-            patch_checkpoint_map(saved.config, saved.metadata),
-            saved.metadata,
-            saved.checkpoint["ts"],
-            patch_checkpoint_map(saved.parent_config, saved.metadata),
-            tasks_with_writes,
-            tuple([i for task in tasks_with_writes for i in task.interrupts]),
-        )
-
-    async def _aprepare_state_snapshot(
-        self,
-        config: RunnableConfig,
-        saved: CheckpointTuple | None,
-        recurse: BaseCheckpointSaver | None = None,
-        apply_pending_writes: bool = False,
-    ) -> StateSnapshot:
-        if not saved:
-            return StateSnapshot(
-                values={},
-                next=(),
-                config=config,
-                metadata=None,
-                created_at=None,
-                parent_config=None,
-                tasks=(),
-                interrupts=(),
-            )
-
-        # migrate checkpoint if needed
-        self._migrate_checkpoint(saved.checkpoint)
-
-        step = saved.metadata.get("step", -1) + 1
-        stop = step + 2
-        channels, managed = channels_from_checkpoint(
-            self.channels,
-            saved.checkpoint,
-        )
-        # tasks for this checkpoint
-        next_tasks = prepare_next_tasks(
-            saved.checkpoint,
-            saved.pending_writes or [],
-            self.nodes,
-            channels,
-            managed,
-            saved.config,
-            step,
-            stop,
-            for_execution=True,
-            store=self.store,
-            checkpointer=(
-                self.checkpointer
-                if isinstance(self.checkpointer, BaseCheckpointSaver)
-                else None
-            ),
-            manager=None,
-        )
-        # get the subgraphs
-        subgraphs = {n: g async for n, g in self.aget_subgraphs()}
-        parent_ns = saved.config[CONF].get(CONFIG_KEY_CHECKPOINT_NS, "")
-        task_states: dict[str, RunnableConfig | StateSnapshot] = {}
-        for task in next_tasks.values():
-            if task.name not in subgraphs:
-                continue
-            # assemble checkpoint_ns for this task
-            task_ns = f"{task.name}{NS_END}{task.id}"
-            if parent_ns:
-                task_ns = f"{parent_ns}{NS_SEP}{task_ns}"
-            if not recurse:
-                # set config as signal that subgraph checkpoints exist
-                config = {
-                    CONF: {
-                        "thread_id": saved.config[CONF]["thread_id"],
-                        CONFIG_KEY_CHECKPOINT_NS: task_ns,
-                    }
-                }
-                task_states[task.id] = config
-            else:
-                # get the state of the subgraph
-                config = {
-                    CONF: {
-                        CONFIG_KEY_CHECKPOINTER: recurse,
-                        "thread_id": saved.config[CONF]["thread_id"],
-                        CONFIG_KEY_CHECKPOINT_NS: task_ns,
-                    }
-                }
-                task_states[task.id] = await subgraphs[task.name].aget_state(
-                    config, subgraphs=True
-                )
-        # apply pending writes
-        if null_writes := [
-            w[1:] for w in saved.pending_writes or [] if w[0] == NULL_TASK_ID
-        ]:
-            apply_writes(
-                saved.checkpoint,
-                channels,
-                [PregelTaskWrites((), INPUT, null_writes, [])],
-                None,
-                self.trigger_to_nodes,
-            )
-        if apply_pending_writes and saved.pending_writes:
-            for tid, k, v in saved.pending_writes:
-                if k in (ERROR, INTERRUPT):
-                    continue
-                if tid not in next_tasks:
-                    continue
-                next_tasks[tid].writes.append((k, v))
-            if tasks := [t for t in next_tasks.values() if t.writes]:
-                apply_writes(
-                    saved.checkpoint, channels, tasks, None, self.trigger_to_nodes
-                )
-
-        tasks_with_writes = tasks_w_writes(
-            next_tasks.values(),
-            saved.pending_writes,
-            task_states,
-            self.stream_channels_asis,
-        )
-        # assemble the state snapshot
-        return StateSnapshot(
-            read_channels(channels, self.stream_channels_asis),
-            tuple(t.name for t in next_tasks.values() if not t.writes),
-            patch_checkpoint_map(saved.config, saved.metadata),
-            saved.metadata,
-            saved.checkpoint["ts"],
-            patch_checkpoint_map(saved.parent_config, saved.metadata),
-            tasks_with_writes,
-            tuple([i for task in tasks_with_writes for i in task.interrupts]),
-        )
-
-    def get_state(
-        self, config: RunnableConfig, *, subgraphs: bool = False
-    ) -> StateSnapshot:
-        """Get the current state of the graph."""
-        checkpointer: BaseCheckpointSaver | None = ensure_config(config)[CONF].get(
-            CONFIG_KEY_CHECKPOINTER, self.checkpointer
-        )
-        if not checkpointer:
-            raise ValueError("No checkpointer set")
-
-        if (
-            checkpoint_ns := config[CONF].get(CONFIG_KEY_CHECKPOINT_NS, "")
-        ) and CONFIG_KEY_CHECKPOINTER not in config[CONF]:
-            # remove task_ids from checkpoint_ns
-            recast = recast_checkpoint_ns(checkpoint_ns)
-            # find the subgraph with the matching name
-            for _, pregel in self.get_subgraphs(namespace=recast, recurse=True):
-                return pregel.get_state(
-                    patch_configurable(config, {CONFIG_KEY_CHECKPOINTER: checkpointer}),
-                    subgraphs=subgraphs,
-                )
-            else:
-                raise ValueError(f"Subgraph {recast} not found")
-
-        config = merge_configs(self.config, config) if self.config else config
-        if self.checkpointer is True:
-            ns = cast(str, config[CONF][CONFIG_KEY_CHECKPOINT_NS])
-            config = merge_configs(
-                config, {CONF: {CONFIG_KEY_CHECKPOINT_NS: recast_checkpoint_ns(ns)}}
-            )
-        thread_id = config[CONF][CONFIG_KEY_THREAD_ID]
-        if not isinstance(thread_id, str):
-            config[CONF][CONFIG_KEY_THREAD_ID] = str(thread_id)
-
-        saved = checkpointer.get_tuple(config)
-        return self._prepare_state_snapshot(
-            config,
-            saved,
-            recurse=checkpointer if subgraphs else None,
-            apply_pending_writes=CONFIG_KEY_CHECKPOINT_ID not in config[CONF],
-        )
-
-    async def aget_state(
-        self, config: RunnableConfig, *, subgraphs: bool = False
-    ) -> StateSnapshot:
-        """Get the current state of the graph."""
-        checkpointer: BaseCheckpointSaver | None = ensure_config(config)[CONF].get(
-            CONFIG_KEY_CHECKPOINTER, self.checkpointer
-        )
-        if not checkpointer:
-            raise ValueError("No checkpointer set")
-
-        if (
-            checkpoint_ns := config[CONF].get(CONFIG_KEY_CHECKPOINT_NS, "")
-        ) and CONFIG_KEY_CHECKPOINTER not in config[CONF]:
-            # remove task_ids from checkpoint_ns
-            recast = recast_checkpoint_ns(checkpoint_ns)
-            # find the subgraph with the matching name
-            async for _, pregel in self.aget_subgraphs(namespace=recast, recurse=True):
-                return await pregel.aget_state(
-                    patch_configurable(config, {CONFIG_KEY_CHECKPOINTER: checkpointer}),
-                    subgraphs=subgraphs,
-                )
-            else:
-                raise ValueError(f"Subgraph {recast} not found")
-
-        config = merge_configs(self.config, config) if self.config else config
-        if self.checkpointer is True:
-            ns = cast(str, config[CONF][CONFIG_KEY_CHECKPOINT_NS])
-            config = merge_configs(
-                config, {CONF: {CONFIG_KEY_CHECKPOINT_NS: recast_checkpoint_ns(ns)}}
-            )
-        thread_id = config[CONF][CONFIG_KEY_THREAD_ID]
-        if not isinstance(thread_id, str):
-            config[CONF][CONFIG_KEY_THREAD_ID] = str(thread_id)
-
-        saved = await checkpointer.aget_tuple(config)
-        return await self._aprepare_state_snapshot(
-            config,
-            saved,
-            recurse=checkpointer if subgraphs else None,
-            apply_pending_writes=CONFIG_KEY_CHECKPOINT_ID not in config[CONF],
-        )
-
-    def get_state_history(
-        self,
-        config: RunnableConfig,
-        *,
-        filter: dict[str, Any] | None = None,
-        before: RunnableConfig | None = None,
-        limit: int | None = None,
-    ) -> Iterator[StateSnapshot]:
-        """Get the history of the state of the graph."""
-        config = ensure_config(config)
-        checkpointer: BaseCheckpointSaver | None = ensure_config(config)[CONF].get(
-            CONFIG_KEY_CHECKPOINTER, self.checkpointer
-        )
-        if not checkpointer:
-            raise ValueError("No checkpointer set")
-
-        if (
-            checkpoint_ns := config[CONF].get(CONFIG_KEY_CHECKPOINT_NS, "")
-        ) and CONFIG_KEY_CHECKPOINTER not in config[CONF]:
-            # remove task_ids from checkpoint_ns
-            recast = recast_checkpoint_ns(checkpoint_ns)
-            # find the subgraph with the matching name
-            for _, pregel in self.get_subgraphs(namespace=recast, recurse=True):
-                yield from pregel.get_state_history(
-                    patch_configurable(config, {CONFIG_KEY_CHECKPOINTER: checkpointer}),
-                    filter=filter,
-                    before=before,
-                    limit=limit,
-                )
-                return
-            else:
-                raise ValueError(f"Subgraph {recast} not found")
-
-        config = merge_configs(
-            self.config,
-            config,
-            {
-                CONF: {
-                    CONFIG_KEY_CHECKPOINT_NS: checkpoint_ns,
-                    CONFIG_KEY_THREAD_ID: str(config[CONF][CONFIG_KEY_THREAD_ID]),
-                }
-            },
-        )
-        # eagerly consume list() to avoid holding up the db cursor
-        for checkpoint_tuple in list(
-            checkpointer.list(config, before=before, limit=limit, filter=filter)
-        ):
-            yield self._prepare_state_snapshot(
-                checkpoint_tuple.config, checkpoint_tuple
-            )
-
-    async def aget_state_history(
-        self,
-        config: RunnableConfig,
-        *,
-        filter: dict[str, Any] | None = None,
-        before: RunnableConfig | None = None,
-        limit: int | None = None,
-    ) -> AsyncIterator[StateSnapshot]:
-        """Asynchronously get the history of the state of the graph."""
-        config = ensure_config(config)
-        checkpointer: BaseCheckpointSaver | None = ensure_config(config)[CONF].get(
-            CONFIG_KEY_CHECKPOINTER, self.checkpointer
-        )
-        if not checkpointer:
-            raise ValueError("No checkpointer set")
-
-        if (
-            checkpoint_ns := config[CONF].get(CONFIG_KEY_CHECKPOINT_NS, "")
-        ) and CONFIG_KEY_CHECKPOINTER not in config[CONF]:
-            # remove task_ids from checkpoint_ns
-            recast = recast_checkpoint_ns(checkpoint_ns)
-            # find the subgraph with the matching name
-            async for _, pregel in self.aget_subgraphs(namespace=recast, recurse=True):
-                async for state in pregel.aget_state_history(
-                    patch_configurable(config, {CONFIG_KEY_CHECKPOINTER: checkpointer}),
-                    filter=filter,
-                    before=before,
-                    limit=limit,
-                ):
-                    yield state
-                return
-            else:
-                raise ValueError(f"Subgraph {recast} not found")
-
-        config = merge_configs(
-            self.config,
-            config,
-            {
-                CONF: {
-                    CONFIG_KEY_CHECKPOINT_NS: checkpoint_ns,
-                    CONFIG_KEY_THREAD_ID: str(config[CONF][CONFIG_KEY_THREAD_ID]),
-                }
-            },
-        )
-        # eagerly consume list() to avoid holding up the db cursor
-        for checkpoint_tuple in [
-            c
-            async for c in checkpointer.alist(
-                config, before=before, limit=limit, filter=filter
-            )
-        ]:
-            yield await self._aprepare_state_snapshot(
-                checkpoint_tuple.config, checkpoint_tuple
-            )
-
-    def bulk_update_state(
-        self,
-        config: RunnableConfig,
-        supersteps: Sequence[Sequence[StateUpdate]],
-    ) -> RunnableConfig:
-        """Apply updates to the graph state in bulk. Requires a checkpointer to be set.
-
-        Args:
-            config: The config to apply the updates to.
-            supersteps: A list of supersteps, each including a list of updates to apply sequentially to a graph state.
-                        Each update is a tuple of the form `(values, as_node, task_id)` where task_id is optional.
-
-        Raises:
-            ValueError: If no checkpointer is set or no updates are provided.
-            InvalidUpdateError: If an invalid update is provided.
-
-        Returns:
-            RunnableConfig: The updated config.
-        """
-
-        checkpointer: BaseCheckpointSaver | None = ensure_config(config)[CONF].get(
-            CONFIG_KEY_CHECKPOINTER, self.checkpointer
-        )
-        if not checkpointer:
-            raise ValueError("No checkpointer set")
-
-        if len(supersteps) == 0:
-            raise ValueError("No supersteps provided")
-
-        if any(len(u) == 0 for u in supersteps):
-            raise ValueError("No updates provided")
-
-        # delegate to subgraph
-        if (
-            checkpoint_ns := config[CONF].get(CONFIG_KEY_CHECKPOINT_NS, "")
-        ) and CONFIG_KEY_CHECKPOINTER not in config[CONF]:
-            # remove task_ids from checkpoint_ns
-            recast = recast_checkpoint_ns(checkpoint_ns)
-            # find the subgraph with the matching name
-            for _, pregel in self.get_subgraphs(namespace=recast, recurse=True):
-                return pregel.bulk_update_state(
-                    patch_configurable(config, {CONFIG_KEY_CHECKPOINTER: checkpointer}),
-                    supersteps,
-                )
-            else:
-                raise ValueError(f"Subgraph {recast} not found")
-
-        def perform_superstep(
-            input_config: RunnableConfig, updates: Sequence[StateUpdate]
-        ) -> RunnableConfig:
-            # get last checkpoint
-            config = ensure_config(self.config, input_config)
-            saved = checkpointer.get_tuple(config)
-            if saved is not None:
-                self._migrate_checkpoint(saved.checkpoint)
-            checkpoint = (
-                copy_checkpoint(saved.checkpoint) if saved else empty_checkpoint()
-            )
-            checkpoint_previous_versions = (
-                saved.checkpoint["channel_versions"].copy() if saved else {}
-            )
-            step = saved.metadata.get("step", -1) if saved else -1
-            # merge configurable fields with previous checkpoint config
-            checkpoint_config = patch_configurable(
-                config,
-                {
-                    CONFIG_KEY_CHECKPOINT_NS: config[CONF].get(
-                        CONFIG_KEY_CHECKPOINT_NS, ""
-                    )
-                },
-            )
-            if saved:
-                checkpoint_config = patch_configurable(config, saved.config[CONF])
-            channels, managed = channels_from_checkpoint(
-                self.channels,
-                checkpoint,
-            )
-            values, as_node = updates[0][:2]
-
-            # no values as END, just clear all tasks
-            if values is None and as_node == END:
-                if len(updates) > 1:
-                    raise InvalidUpdateError(
-                        "Cannot apply multiple updates when clearing state"
-                    )
-
-                if saved is not None:
-                    # tasks for this checkpoint
-                    next_tasks = prepare_next_tasks(
-                        checkpoint,
-                        saved.pending_writes or [],
-                        self.nodes,
-                        channels,
-                        managed,
-                        saved.config,
-                        step + 1,
-                        step + 3,
-                        for_execution=True,
-                        store=self.store,
-                        checkpointer=checkpointer,
-                        manager=None,
-                    )
-                    # apply null writes
-                    if null_writes := [
-                        w[1:]
-                        for w in saved.pending_writes or []
-                        if w[0] == NULL_TASK_ID
-                    ]:
-                        apply_writes(
-                            checkpoint,
-                            channels,
-                            [PregelTaskWrites((), INPUT, null_writes, [])],
-                            checkpointer.get_next_version,
-                            self.trigger_to_nodes,
-                        )
-                    # apply writes from tasks that already ran
-                    for tid, k, v in saved.pending_writes or []:
-                        if k in (ERROR, INTERRUPT):
-                            continue
-                        if tid not in next_tasks:
-                            continue
-                        next_tasks[tid].writes.append((k, v))
-                    # clear all current tasks
-                    apply_writes(
-                        checkpoint,
-                        channels,
-                        next_tasks.values(),
-                        checkpointer.get_next_version,
-                        self.trigger_to_nodes,
-                    )
-                # save checkpoint
-                next_config = checkpointer.put(
-                    checkpoint_config,
-                    create_checkpoint(checkpoint, channels, step),
-                    {
-                        "source": "update",
-                        "step": step + 1,
-                        "parents": saved.metadata.get("parents", {}) if saved else {},
-                    },
-                    get_new_channel_versions(
-                        checkpoint_previous_versions,
-                        checkpoint["channel_versions"],
-                    ),
-                )
-                return patch_checkpoint_map(
-                    next_config, saved.metadata if saved else None
-                )
-
-            # act as an input
-            if as_node == INPUT:
-                if len(updates) > 1:
-                    raise InvalidUpdateError(
-                        "Cannot apply multiple updates when updating as input"
-                    )
-
-                if input_writes := deque(map_input(self.input_channels, values)):
-                    apply_writes(
-                        checkpoint,
-                        channels,
-                        [PregelTaskWrites((), INPUT, input_writes, [])],
-                        checkpointer.get_next_version,
-                        self.trigger_to_nodes,
-                    )
-
-                    # apply input write to channels
-                    next_step = (
-                        step + 1
-                        if saved and saved.metadata.get("step") is not None
-                        else -1
-                    )
-                    next_config = checkpointer.put(
-                        checkpoint_config,
-                        create_checkpoint(checkpoint, channels, next_step),
-                        {
-                            "source": "input",
-                            "step": next_step,
-                            "parents": saved.metadata.get("parents", {})
-                            if saved
-                            else {},
-                        },
-                        get_new_channel_versions(
-                            checkpoint_previous_versions,
-                            checkpoint["channel_versions"],
-                        ),
-                    )
-
-                    # store the writes
-                    checkpointer.put_writes(
-                        next_config,
-                        input_writes,
-                        str(uuid5(UUID(checkpoint["id"]), INPUT)),
-                    )
-
-                    return patch_checkpoint_map(
-                        next_config, saved.metadata if saved else None
-                    )
-                else:
-                    raise InvalidUpdateError(
-                        f"Received no input writes for {self.input_channels}"
-                    )
-
-            # copy checkpoint
-            if as_node == "__copy__":
-                if len(updates) > 1:
-                    raise InvalidUpdateError(
-                        "Cannot copy checkpoint with multiple updates"
-                    )
-
-                if saved is None:
-                    raise InvalidUpdateError("Cannot copy a non-existent checkpoint")
-
-                next_checkpoint = create_checkpoint(checkpoint, None, step)
-
-                # copy checkpoint
-                next_config = checkpointer.put(
-                    saved.parent_config
-                    or patch_configurable(
-                        saved.config, {CONFIG_KEY_CHECKPOINT_ID: None}
-                    ),
-                    next_checkpoint,
-                    {
-                        "source": "fork",
-                        "step": step + 1,
-                        "parents": saved.metadata.get("parents", {}),
-                    },
-                    {},
-                )
-
-                # we want to both clone a checkpoint and update state in one go.
-                # reuse the same task ID if possible.
-                if isinstance(values, list) and len(values) > 0:
-                    # figure out the task IDs for the next update checkpoint
-                    next_tasks = prepare_next_tasks(
-                        next_checkpoint,
-                        saved.pending_writes or [],
-                        self.nodes,
-                        channels,
-                        managed,
-                        next_config,
-                        step + 2,
-                        step + 4,
-                        for_execution=True,
-                        store=self.store,
-                        checkpointer=checkpointer,
-                        manager=None,
-                    )
-
-                    tasks_group_by = defaultdict(list)
-                    user_group_by: dict[str, list[StateUpdate]] = defaultdict(list)
-
-                    for task in next_tasks.values():
-                        tasks_group_by[task.name].append(task.id)
-
-                    for item in values:
-                        if not isinstance(item, Sequence):
-                            raise InvalidUpdateError(
-                                f"Invalid update item: {item} when copying checkpoint"
-                            )
-
-                        values, as_node = item[:2]
-
-                        user_group = user_group_by[as_node]
-                        tasks_group = tasks_group_by[as_node]
-
-                        target_idx = len(user_group)
-                        task_id = (
-                            tasks_group[target_idx]
-                            if target_idx < len(tasks_group)
-                            else None
-                        )
-
-                        user_group_by[as_node].append(
-                            StateUpdate(values=values, as_node=as_node, task_id=task_id)
-                        )
-
-                    return perform_superstep(
-                        patch_checkpoint_map(next_config, saved.metadata),
-                        [item for lst in user_group_by.values() for item in lst],
-                    )
-
-                return patch_checkpoint_map(next_config, saved.metadata)
-
-            # apply pending writes, if not on specific checkpoint
-            if (
-                CONFIG_KEY_CHECKPOINT_ID not in config[CONF]
-                and saved is not None
-                and saved.pending_writes
-            ):
-                # tasks for this checkpoint
-                next_tasks = prepare_next_tasks(
-                    checkpoint,
-                    saved.pending_writes,
-                    self.nodes,
-                    channels,
-                    managed,
-                    saved.config,
-                    step + 1,
-                    step + 3,
-                    for_execution=True,
-                    store=self.store,
-                    checkpointer=checkpointer,
-                    manager=None,
-                )
-                # apply null writes
-                if null_writes := [
-                    w[1:] for w in saved.pending_writes or [] if w[0] == NULL_TASK_ID
-                ]:
-                    apply_writes(
-                        checkpoint,
-                        channels,
-                        [PregelTaskWrites((), INPUT, null_writes, [])],
-                        checkpointer.get_next_version,
-                        self.trigger_to_nodes,
-                    )
-                # apply writes
-                for tid, k, v in saved.pending_writes:
-                    if k in (ERROR, INTERRUPT):
-                        continue
-                    if tid not in next_tasks:
-                        continue
-                    next_tasks[tid].writes.append((k, v))
-                if tasks := [t for t in next_tasks.values() if t.writes]:
-                    apply_writes(
-                        checkpoint,
-                        channels,
-                        tasks,
-                        checkpointer.get_next_version,
-                        self.trigger_to_nodes,
-                    )
-            valid_updates: list[tuple[str, dict[str, Any] | None, str | None]] = []
-            if len(updates) == 1:
-                values, as_node, task_id = updates[0]
-                # find last node that updated the state, if not provided
-                if as_node is None and len(self.nodes) == 1:
-                    as_node = tuple(self.nodes)[0]
-                elif as_node is None and not any(
-                    v
-                    for vv in checkpoint["versions_seen"].values()
-                    for v in vv.values()
-                ):
-                    if (
-                        isinstance(self.input_channels, str)
-                        and self.input_channels in self.nodes
-                    ):
-                        as_node = self.input_channels
-                elif as_node is None:
-                    last_seen_by_node = sorted(
-                        (v, n)
-                        for n, seen in checkpoint["versions_seen"].items()
-                        if n in self.nodes
-                        for v in seen.values()
-                    )
-                    # if two nodes updated the state at the same time, it's ambiguous
-                    if last_seen_by_node:
-                        if len(last_seen_by_node) == 1:
-                            as_node = last_seen_by_node[0][1]
-                        elif last_seen_by_node[-1][0] != last_seen_by_node[-2][0]:
-                            as_node = last_seen_by_node[-1][1]
-                if as_node is None:
-                    raise InvalidUpdateError("Ambiguous update, specify as_node")
-                if as_node not in self.nodes:
-                    raise InvalidUpdateError(f"Node {as_node} does not exist")
-                valid_updates.append((as_node, values, task_id))
-            else:
-                for values, as_node, task_id in updates:
-                    if as_node is None:
-                        raise InvalidUpdateError(
-                            "as_node is required when applying multiple updates"
-                        )
-                    if as_node not in self.nodes:
-                        raise InvalidUpdateError(f"Node {as_node} does not exist")
-
-                    valid_updates.append((as_node, values, task_id))
-
-            run_tasks: list[PregelTaskWrites] = []
-            run_task_ids: list[str] = []
-
-            for as_node, values, provided_task_id in valid_updates:
-                # create task to run all writers of the chosen node
-                writers = self.nodes[as_node].flat_writers
-                if not writers:
-                    raise InvalidUpdateError(f"Node {as_node} has no writers")
-                writes: deque[tuple[str, Any]] = deque()
-                task = PregelTaskWrites((), as_node, writes, [INTERRUPT])
-                task_id = provided_task_id or str(
-                    uuid5(UUID(checkpoint["id"]), INTERRUPT)
-                )
-                run_tasks.append(task)
-                run_task_ids.append(task_id)
-                run = RunnableSequence(*writers) if len(writers) > 1 else writers[0]
-                # execute task
-                run.invoke(
-                    values,
-                    patch_config(
-                        config,
-                        run_name=self.name + "UpdateState",
-                        configurable={
-                            # deque.extend is thread-safe
-                            CONFIG_KEY_SEND: writes.extend,
-                            CONFIG_KEY_TASK_ID: task_id,
-                            CONFIG_KEY_READ: partial(
-                                local_read,
-                                _scratchpad(
-                                    None,
-                                    [],
-                                    task_id,
-                                    "",
-                                    None,
-                                    step,
-                                    step + 2,
-                                ),
-                                channels,
-                                managed,
-                                task,
-                            ),
-                        },
-                    ),
-                )
-            # save task writes
-            for task_id, task in zip(run_task_ids, run_tasks):
-                # channel writes are saved to current checkpoint
-                channel_writes = [w for w in task.writes if w[0] != PUSH]
-                if saved and channel_writes:
-                    checkpointer.put_writes(checkpoint_config, channel_writes, task_id)
-            # apply to checkpoint and save
-            apply_writes(
-                checkpoint,
-                channels,
-                run_tasks,
-                checkpointer.get_next_version,
-                self.trigger_to_nodes,
-            )
-            checkpoint = create_checkpoint(checkpoint, channels, step + 1)
-            next_config = checkpointer.put(
-                checkpoint_config,
-                checkpoint,
-                {
-                    "source": "update",
-                    "step": step + 1,
-                    "parents": saved.metadata.get("parents", {}) if saved else {},
-                },
-                get_new_channel_versions(
-                    checkpoint_previous_versions, checkpoint["channel_versions"]
-                ),
-            )
-            for task_id, task in zip(run_task_ids, run_tasks):
-                # save push writes
-                if push_writes := [w for w in task.writes if w[0] == PUSH]:
-                    checkpointer.put_writes(next_config, push_writes, task_id)
-
-            return patch_checkpoint_map(next_config, saved.metadata if saved else None)
-
-        current_config = patch_configurable(
-            config, {CONFIG_KEY_THREAD_ID: str(config[CONF][CONFIG_KEY_THREAD_ID])}
-        )
-        for superstep in supersteps:
-            current_config = perform_superstep(current_config, superstep)
-        return current_config
-
-    async def abulk_update_state(
-        self,
-        config: RunnableConfig,
-        supersteps: Sequence[Sequence[StateUpdate]],
-    ) -> RunnableConfig:
-        """Asynchronously apply updates to the graph state in bulk. Requires a checkpointer to be set.
-
-        Args:
-            config: The config to apply the updates to.
-            supersteps: A list of supersteps, each including a list of updates to apply sequentially to a graph state.
-                        Each update is a tuple of the form `(values, as_node, task_id)` where task_id is optional.
-
-        Raises:
-            ValueError: If no checkpointer is set or no updates are provided.
-            InvalidUpdateError: If an invalid update is provided.
-
-        Returns:
-            RunnableConfig: The updated config.
-        """
-
-        checkpointer: BaseCheckpointSaver | None = ensure_config(config)[CONF].get(
-            CONFIG_KEY_CHECKPOINTER, self.checkpointer
-        )
-        if not checkpointer:
-            raise ValueError("No checkpointer set")
-
-        if len(supersteps) == 0:
-            raise ValueError("No supersteps provided")
-
-        if any(len(u) == 0 for u in supersteps):
-            raise ValueError("No updates provided")
-
-        # delegate to subgraph
-        if (
-            checkpoint_ns := config[CONF].get(CONFIG_KEY_CHECKPOINT_NS, "")
-        ) and CONFIG_KEY_CHECKPOINTER not in config[CONF]:
-            # remove task_ids from checkpoint_ns
-            recast = recast_checkpoint_ns(checkpoint_ns)
-            # find the subgraph with the matching name
-            async for _, pregel in self.aget_subgraphs(namespace=recast, recurse=True):
-                return await pregel.abulk_update_state(
-                    patch_configurable(config, {CONFIG_KEY_CHECKPOINTER: checkpointer}),
-                    supersteps,
-                )
-            else:
-                raise ValueError(f"Subgraph {recast} not found")
-
-        async def aperform_superstep(
-            input_config: RunnableConfig, updates: Sequence[StateUpdate]
-        ) -> RunnableConfig:
-            # get last checkpoint
-            config = ensure_config(self.config, input_config)
-            saved = await checkpointer.aget_tuple(config)
-            if saved is not None:
-                self._migrate_checkpoint(saved.checkpoint)
-            checkpoint = (
-                copy_checkpoint(saved.checkpoint) if saved else empty_checkpoint()
-            )
-            checkpoint_previous_versions = (
-                saved.checkpoint["channel_versions"].copy() if saved else {}
-            )
-            step = saved.metadata.get("step", -1) if saved else -1
-            # merge configurable fields with previous checkpoint config
-            checkpoint_config = patch_configurable(
-                config,
-                {
-                    CONFIG_KEY_CHECKPOINT_NS: config[CONF].get(
-                        CONFIG_KEY_CHECKPOINT_NS, ""
-                    )
-                },
-            )
-            if saved:
-                checkpoint_config = patch_configurable(config, saved.config[CONF])
-            channels, managed = channels_from_checkpoint(
-                self.channels,
-                checkpoint,
-            )
-            values, as_node = updates[0][:2]
-            # no values, just clear all tasks
-            if values is None and as_node == END:
-                if len(updates) > 1:
-                    raise InvalidUpdateError(
-                        "Cannot apply multiple updates when clearing state"
-                    )
-                if saved is not None:
-                    # tasks for this checkpoint
-                    next_tasks = prepare_next_tasks(
-                        checkpoint,
-                        saved.pending_writes or [],
-                        self.nodes,
-                        channels,
-                        managed,
-                        saved.config,
-                        step + 1,
-                        step + 3,
-                        for_execution=True,
-                        store=self.store,
-                        checkpointer=checkpointer,
-                        manager=None,
-                    )
-                    # apply null writes
-                    if null_writes := [
-                        w[1:]
-                        for w in saved.pending_writes or []
-                        if w[0] == NULL_TASK_ID
-                    ]:
-                        apply_writes(
-                            checkpoint,
-                            channels,
-                            [PregelTaskWrites((), INPUT, null_writes, [])],
-                            checkpointer.get_next_version,
-                            self.trigger_to_nodes,
-                        )
-                    # apply writes from tasks that already ran
-                    for tid, k, v in saved.pending_writes or []:
-                        if k in (ERROR, INTERRUPT):
-                            continue
-                        if tid not in next_tasks:
-                            continue
-                        next_tasks[tid].writes.append((k, v))
-                    # clear all current tasks
-                    apply_writes(
-                        checkpoint,
-                        channels,
-                        next_tasks.values(),
-                        checkpointer.get_next_version,
-                        self.trigger_to_nodes,
-                    )
-                # save checkpoint
-                next_config = await checkpointer.aput(
-                    checkpoint_config,
-                    create_checkpoint(checkpoint, channels, step),
-                    {
-                        "source": "update",
-                        "step": step + 1,
-                        "parents": saved.metadata.get("parents", {}) if saved else {},
-                    },
-                    get_new_channel_versions(
-                        checkpoint_previous_versions, checkpoint["channel_versions"]
-                    ),
-                )
-                return patch_checkpoint_map(
-                    next_config, saved.metadata if saved else None
-                )
-
-            # act as an input
-            if as_node == INPUT:
-                if len(updates) > 1:
-                    raise InvalidUpdateError(
-                        "Cannot apply multiple updates when updating as input"
-                    )
-
-                if input_writes := deque(map_input(self.input_channels, values)):
-                    apply_writes(
-                        checkpoint,
-                        channels,
-                        [PregelTaskWrites((), INPUT, input_writes, [])],
-                        checkpointer.get_next_version,
-                        self.trigger_to_nodes,
-                    )
-
-                    # apply input write to channels
-                    next_step = (
-                        step + 1
-                        if saved and saved.metadata.get("step") is not None
-                        else -1
-                    )
-                    next_config = await checkpointer.aput(
-                        checkpoint_config,
-                        create_checkpoint(checkpoint, channels, next_step),
-                        {
-                            "source": "input",
-                            "step": next_step,
-                            "parents": saved.metadata.get("parents", {})
-                            if saved
-                            else {},
-                        },
-                        get_new_channel_versions(
-                            checkpoint_previous_versions,
-                            checkpoint["channel_versions"],
-                        ),
-                    )
-
-                    # store the writes
-                    await checkpointer.aput_writes(
-                        next_config,
-                        input_writes,
-                        str(uuid5(UUID(checkpoint["id"]), INPUT)),
-                    )
-
-                    return patch_checkpoint_map(
-                        next_config, saved.metadata if saved else None
-                    )
-                else:
-                    raise InvalidUpdateError(
-                        f"Received no input writes for {self.input_channels}"
-                    )
-
-            # no values, copy checkpoint
-            if as_node == "__copy__":
-                if len(updates) > 1:
-                    raise InvalidUpdateError(
-                        "Cannot copy checkpoint with multiple updates"
-                    )
-
-                if saved is None:
-                    raise InvalidUpdateError("Cannot copy a non-existent checkpoint")
-
-                next_checkpoint = create_checkpoint(checkpoint, None, step)
-
-                # copy checkpoint
-                next_config = await checkpointer.aput(
-                    saved.parent_config
-                    or patch_configurable(
-                        saved.config, {CONFIG_KEY_CHECKPOINT_ID: None}
-                    ),
-                    next_checkpoint,
-                    {
-                        "source": "fork",
-                        "step": step + 1,
-                        "parents": saved.metadata.get("parents", {}),
-                    },
-                    {},
-                )
-
-                # we want to both clone a checkpoint and update state in one go.
-                # reuse the same task ID if possible.
-                if isinstance(values, list) and len(values) > 0:
-                    # figure out the task IDs for the next update checkpoint
-                    next_tasks = prepare_next_tasks(
-                        next_checkpoint,
-                        saved.pending_writes or [],
-                        self.nodes,
-                        channels,
-                        managed,
-                        next_config,
-                        step + 2,
-                        step + 4,
-                        for_execution=True,
-                        store=self.store,
-                        checkpointer=checkpointer,
-                        manager=None,
-                    )
-
-                    tasks_group_by = defaultdict(list)
-                    user_group_by: dict[str, list[StateUpdate]] = defaultdict(list)
-
-                    for task in next_tasks.values():
-                        tasks_group_by[task.name].append(task.id)
-
-                    for item in values:
-                        if not isinstance(item, Sequence):
-                            raise InvalidUpdateError(
-                                f"Invalid update item: {item} when copying checkpoint"
-                            )
-
-                        values, as_node = item[:2]
-                        user_group = user_group_by[as_node]
-                        tasks_group = tasks_group_by[as_node]
-
-                        target_idx = len(user_group)
-                        task_id = (
-                            tasks_group[target_idx]
-                            if target_idx < len(tasks_group)
-                            else None
-                        )
-
-                        user_group_by[as_node].append(
-                            StateUpdate(values=values, as_node=as_node, task_id=task_id)
-                        )
-
-                    return await aperform_superstep(
-                        patch_checkpoint_map(next_config, saved.metadata),
-                        [item for lst in user_group_by.values() for item in lst],
-                    )
-
-                return patch_checkpoint_map(
-                    next_config, saved.metadata if saved else None
-                )
-            # apply pending writes, if not on specific checkpoint
-            if (
-                CONFIG_KEY_CHECKPOINT_ID not in config[CONF]
-                and saved is not None
-                and saved.pending_writes
-            ):
-                # tasks for this checkpoint
-                next_tasks = prepare_next_tasks(
-                    checkpoint,
-                    saved.pending_writes,
-                    self.nodes,
-                    channels,
-                    managed,
-                    saved.config,
-                    step + 1,
-                    step + 3,
-                    for_execution=True,
-                    store=self.store,
-                    checkpointer=checkpointer,
-                    manager=None,
-                )
-                # apply null writes
-                if null_writes := [
-                    w[1:] for w in saved.pending_writes or [] if w[0] == NULL_TASK_ID
-                ]:
-                    apply_writes(
-                        checkpoint,
-                        channels,
-                        [PregelTaskWrites((), INPUT, null_writes, [])],
-                        checkpointer.get_next_version,
-                        self.trigger_to_nodes,
-                    )
-                for tid, k, v in saved.pending_writes:
-                    if k in (ERROR, INTERRUPT):
-                        continue
-                    if tid not in next_tasks:
-                        continue
-                    next_tasks[tid].writes.append((k, v))
-                if tasks := [t for t in next_tasks.values() if t.writes]:
-                    apply_writes(
-                        checkpoint,
-                        channels,
-                        tasks,
-                        checkpointer.get_next_version,
-                        self.trigger_to_nodes,
-                    )
-            valid_updates: list[tuple[str, dict[str, Any] | None, str | None]] = []
-            if len(updates) == 1:
-                values, as_node, task_id = updates[0]
-                # find last node that updated the state, if not provided
-                if as_node is None and len(self.nodes) == 1:
-                    as_node = tuple(self.nodes)[0]
-                elif as_node is None and not saved:
-                    if (
-                        isinstance(self.input_channels, str)
-                        and self.input_channels in self.nodes
-                    ):
-                        as_node = self.input_channels
-                elif as_node is None:
-                    last_seen_by_node = sorted(
-                        (v, n)
-                        for n, seen in checkpoint["versions_seen"].items()
-                        if n in self.nodes
-                        for v in seen.values()
-                    )
-                    # if two nodes updated the state at the same time, it's ambiguous
-                    if last_seen_by_node:
-                        if len(last_seen_by_node) == 1:
-                            as_node = last_seen_by_node[0][1]
-                        elif last_seen_by_node[-1][0] != last_seen_by_node[-2][0]:
-                            as_node = last_seen_by_node[-1][1]
-                if as_node is None:
-                    raise InvalidUpdateError("Ambiguous update, specify as_node")
-                if as_node not in self.nodes:
-                    raise InvalidUpdateError(f"Node {as_node} does not exist")
-                valid_updates.append((as_node, values, task_id))
-            else:
-                for values, as_node, task_id in updates:
-                    if as_node is None:
-                        raise InvalidUpdateError(
-                            "as_node is required when applying multiple updates"
-                        )
-                    if as_node not in self.nodes:
-                        raise InvalidUpdateError(f"Node {as_node} does not exist")
-
-                    valid_updates.append((as_node, values, task_id))
-
-            run_tasks: list[PregelTaskWrites] = []
-            run_task_ids: list[str] = []
-
-            for as_node, values, provided_task_id in valid_updates:
-                # create task to run all writers of the chosen node
-                writers = self.nodes[as_node].flat_writers
-                if not writers:
-                    raise InvalidUpdateError(f"Node {as_node} has no writers")
-                writes: deque[tuple[str, Any]] = deque()
-                task = PregelTaskWrites((), as_node, writes, [INTERRUPT])
-                task_id = provided_task_id or str(
-                    uuid5(UUID(checkpoint["id"]), INTERRUPT)
-                )
-                run_tasks.append(task)
-                run_task_ids.append(task_id)
-                run = RunnableSequence(*writers) if len(writers) > 1 else writers[0]
-                # execute task
-                await run.ainvoke(
-                    values,
-                    patch_config(
-                        config,
-                        run_name=self.name + "UpdateState",
-                        configurable={
-                            # deque.extend is thread-safe
-                            CONFIG_KEY_SEND: writes.extend,
-                            CONFIG_KEY_TASK_ID: task_id,
-                            CONFIG_KEY_READ: partial(
-                                local_read,
-                                _scratchpad(
-                                    None,
-                                    [],
-                                    task_id,
-                                    "",
-                                    None,
-                                    step,
-                                    step + 2,
-                                ),
-                                channels,
-                                managed,
-                                task,
-                            ),
-                        },
-                    ),
-                )
-            # save task writes
-            for task_id, task in zip(run_task_ids, run_tasks):
-                # channel writes are saved to current checkpoint
-                channel_writes = [w for w in task.writes if w[0] != PUSH]
-                if saved and channel_writes:
-                    await checkpointer.aput_writes(
-                        checkpoint_config, channel_writes, task_id
-                    )
-            # apply to checkpoint and save
-            apply_writes(
-                checkpoint,
-                channels,
-                run_tasks,
-                checkpointer.get_next_version,
-                self.trigger_to_nodes,
-            )
-            checkpoint = create_checkpoint(checkpoint, channels, step + 1)
-            # save checkpoint, after applying writes
-            next_config = await checkpointer.aput(
-                checkpoint_config,
-                checkpoint,
-                {
-                    "source": "update",
-                    "step": step + 1,
-                    "parents": saved.metadata.get("parents", {}) if saved else {},
-                },
-                get_new_channel_versions(
-                    checkpoint_previous_versions, checkpoint["channel_versions"]
-                ),
-            )
-            for task_id, task in zip(run_task_ids, run_tasks):
-                # save push writes
-                if push_writes := [w for w in task.writes if w[0] == PUSH]:
-                    await checkpointer.aput_writes(next_config, push_writes, task_id)
-            return patch_checkpoint_map(next_config, saved.metadata if saved else None)
-
-        current_config = patch_configurable(
-            config, {CONFIG_KEY_THREAD_ID: str(config[CONF][CONFIG_KEY_THREAD_ID])}
-        )
-        for superstep in supersteps:
-            current_config = await aperform_superstep(current_config, superstep)
-        return current_config
-
-    def update_state(
-        self,
-        config: RunnableConfig,
-        values: dict[str, Any] | Any | None,
-        as_node: str | None = None,
-        task_id: str | None = None,
-    ) -> RunnableConfig:
-        """Update the state of the graph with the given values, as if they came from
-        node `as_node`. If `as_node` is not provided, it will be set to the last node
-        that updated the state, if not ambiguous.
-        """
-        return self.bulk_update_state(config, [[StateUpdate(values, as_node, task_id)]])
-
-    async def aupdate_state(
-        self,
-        config: RunnableConfig,
-        values: dict[str, Any] | Any,
-        as_node: str | None = None,
-        task_id: str | None = None,
-    ) -> RunnableConfig:
-        """Asynchronously update the state of the graph with the given values, as if they came from
-        node `as_node`. If `as_node` is not provided, it will be set to the last node
-        that updated the state, if not ambiguous.
-        """
-        return await self.abulk_update_state(
-            config, [[StateUpdate(values, as_node, task_id)]]
-        )
-
-    def _defaults(
-        self,
-        config: RunnableConfig,
-        *,
-        stream_mode: StreamMode | Sequence[StreamMode],
-        print_mode: StreamMode | Sequence[StreamMode],
-        output_keys: str | Sequence[str] | None,
-        interrupt_before: All | Sequence[str] | None,
-        interrupt_after: All | Sequence[str] | None,
-    ) -> tuple[
-        set[StreamMode],
-        str | Sequence[str],
-        All | Sequence[str],
-        All | Sequence[str],
-        BaseCheckpointSaver | None,
-        BaseStore | None,
-        BaseCache | None,
-    ]:
-        if config["recursion_limit"] < 1:
-            raise ValueError("recursion_limit must be at least 1")
-        if output_keys is None:
-            output_keys = self.stream_channels_asis
-        else:
-            validate_keys(output_keys, self.channels)
-        interrupt_before = interrupt_before or self.interrupt_before_nodes
-        interrupt_after = interrupt_after or self.interrupt_after_nodes
-        if not isinstance(stream_mode, list):
-            stream_modes = {stream_mode}
-        else:
-            stream_modes = set(stream_mode)
-        if isinstance(print_mode, str):
-            stream_modes.add(print_mode)
-        else:
-            stream_modes.update(print_mode)
-        if self.checkpointer is False:
-            checkpointer: BaseCheckpointSaver | None = None
-        elif CONFIG_KEY_CHECKPOINTER in config.get(CONF, {}):
-            checkpointer = config[CONF][CONFIG_KEY_CHECKPOINTER]
-        elif self.checkpointer is True:
-            raise RuntimeError("checkpointer=True cannot be used for root graphs.")
-        else:
-            checkpointer = self.checkpointer
-        if checkpointer and not config.get(CONF):
-            raise ValueError(
-                "Checkpointer requires one or more of the following 'configurable' "
-                "keys: thread_id, checkpoint_ns, checkpoint_id"
-            )
-        if CONFIG_KEY_STORE in config.get(CONF, {}):
-            store: BaseStore | None = config[CONF][CONFIG_KEY_STORE]
-        else:
-            store = self.store
-        if CONFIG_KEY_CACHE in config.get(CONF, {}):
-            cache: BaseCache | None = config[CONF][CONFIG_KEY_CACHE]
-        else:
-            cache = self.cache
-        return (
-            stream_modes,
-            output_keys,
-            interrupt_before,
-            interrupt_after,
-            checkpointer,
-            store,
-            cache,
-        )
-
-    def stream(
-        self,
-        input: InputT,
-        config: RunnableConfig | None = None,
-        *,
-        context: ContextT | None = None,
-        stream_mode: StreamMode | Sequence[StreamMode] | None = None,
-        print_mode: StreamMode | Sequence[StreamMode] = (),
-        output_keys: str | Sequence[str] | None = None,
-        interrupt_before: All | Sequence[str] | None = None,
-        interrupt_after: All | Sequence[str] | None = None,
-        checkpoint_during: bool | None = None,
-        debug: bool | None = None,
-        subgraphs: bool = False,
-    ) -> Iterator[dict[str, Any] | Any]:
-        """Stream graph steps for a single input.
-
-        Args:
-            input: The input to the graph.
-            config: The configuration to use for the run.
-            stream_mode: The mode to stream output, defaults to `self.stream_mode`.
-                Options are:
-
-                - `"values"`: Emit all values in the state after each step, including interrupts.
-                    When used with functional API, values are emitted once at the end of the workflow.
-                - `"updates"`: Emit only the node or task names and updates returned by the nodes or tasks after each step.
-                    If multiple updates are made in the same step (e.g. multiple nodes are run) then those updates are emitted separately.
-                - `"custom"`: Emit custom data from inside nodes or tasks using `StreamWriter`.
-                - `"messages"`: Emit LLM messages token-by-token together with metadata for any LLM invocations inside nodes or tasks.
-                    Will be emitted as 2-tuples `(LLM token, metadata)`.
-                - `"checkpoints"`: Emit an event when a checkpoint is created, in the same format as returned by get_state().
-                - `"tasks"`: Emit events when tasks start and finish, including their results and errors.
-
-                You can pass a list as the `stream_mode` parameter to stream multiple modes at once.
-                The streamed outputs will be tuples of `(mode, data)`.
-
-                See [LangGraph streaming guide](https://langchain-ai.github.io/langgraph/how-tos/streaming/) for more details.
-            print_mode: Accepts the same values as `stream_mode`, but only prints the output to the console, for debugging purposes. Does not affect the output of the graph in any way.
-            output_keys: The keys to stream, defaults to all non-context channels.
-            interrupt_before: Nodes to interrupt before, defaults to all nodes in the graph.
-            interrupt_after: Nodes to interrupt after, defaults to all nodes in the graph.
-            checkpoint_during: Whether to checkpoint intermediate steps, defaults to False. If False, only the final checkpoint is saved.
-            subgraphs: Whether to stream events from inside subgraphs, defaults to False.
-                If True, the events will be emitted as tuples `(namespace, data)`,
-                or `(namespace, mode, data)` if `stream_mode` is a list,
-                where `namespace` is a tuple with the path to the node where a subgraph is invoked,
-                e.g. `("parent_node:<task_id>", "child_node:<task_id>")`.
-
-                See [LangGraph streaming guide](https://langchain-ai.github.io/langgraph/how-tos/streaming/) for more details.
-
-        Yields:
-            The output of each step in the graph. The output shape depends on the stream_mode.
-        """
-
-        if stream_mode is None:
-            # if being called as a node in another graph, default to values mode
-            # but don't overwrite stream_mode arg if provided
-            stream_mode = (
-                "values"
-                if config is not None and CONFIG_KEY_TASK_ID in config.get(CONF, {})
-                else self.stream_mode
-            )
-        if debug or self.debug:
-            print_mode = ["updates", "values"]
-
-        stream = SyncQueue()
-
-        config = ensure_config(self.config, config)
-        callback_manager = get_callback_manager_for_config(config)
-        run_manager = callback_manager.on_chain_start(
-            None,
-            input,
-            name=config.get("run_name", self.get_name()),
-            run_id=config.get("run_id"),
-        )
-        try:
-            # assign defaults
-            (
-                stream_modes,
-                output_keys,
-                interrupt_before_,
-                interrupt_after_,
-                checkpointer,
-                store,
-                cache,
-            ) = self._defaults(
-                config,
-                stream_mode=stream_mode,
-                print_mode=print_mode,
-                output_keys=output_keys,
-                interrupt_before=interrupt_before,
-                interrupt_after=interrupt_after,
-            )
-            # set up subgraph checkpointing
-            if self.checkpointer is True:
-                ns = cast(str, config[CONF][CONFIG_KEY_CHECKPOINT_NS])
-                config[CONF][CONFIG_KEY_CHECKPOINT_NS] = recast_checkpoint_ns(ns)
-            # set up messages stream mode
-            if "messages" in stream_modes:
-                run_manager.inheritable_handlers.append(
-                    StreamMessagesHandler(stream.put, subgraphs)
-                )
-
-            def stream_writer(c: Any) -> None:
-                stream.put(
-                    (
-                        tuple(
-                            get_config()[CONF][CONFIG_KEY_CHECKPOINT_NS].split(NS_SEP)[
-                                :-1
-                            ]
-                        ),
-                        "custom",
-                        c,
-                    )
-                )
-
-            # set up custom stream mode
-            if "custom" in stream_modes:
-                config[CONF][CONFIG_KEY_STREAM_WRITER] = stream_writer
-            elif (
-                CONFIG_KEY_STREAM not in config[CONF]
-                and CONFIG_KEY_STREAM_WRITER in config[CONF]
-            ):
-                # remove parent graph stream writer if subgraph streaming not requested
-                del config[CONF][CONFIG_KEY_STREAM_WRITER]
-            # set checkpointing mode for subgraphs
-            if checkpoint_during is not None:
-                config[CONF][CONFIG_KEY_CHECKPOINT_DURING] = checkpoint_during
-
-            config[CONF][CONFIG_KEY_RUNTIME] = Runtime(
-                context=context,
-                store=store,
-                stream_writer=stream_writer,
-                config=config,
-            )
-            with SyncPregelLoop(
-                input,
-                stream=StreamProtocol(stream.put, stream_modes),
-                config=config,
-                store=store,
-                cache=cache,
-                checkpointer=checkpointer,
-                nodes=self.nodes,
-                specs=self.channels,
-                output_keys=output_keys,
-                input_keys=self.input_channels,
-                stream_keys=self.stream_channels_asis,
-                interrupt_before=interrupt_before_,
-                interrupt_after=interrupt_after_,
-                manager=run_manager,
-                checkpoint_during=checkpoint_during
-                if checkpoint_during is not None
-                else config[CONF].get(CONFIG_KEY_CHECKPOINT_DURING, True),
-                trigger_to_nodes=self.trigger_to_nodes,
-                migrate_checkpoint=self._migrate_checkpoint,
-                retry_policy=self.retry_policy,
-                cache_policy=self.cache_policy,
-            ) as loop:
-                # create runner
-                runner = PregelRunner(
-                    submit=config[CONF].get(
-                        CONFIG_KEY_RUNNER_SUBMIT, weakref.WeakMethod(loop.submit)
-                    ),
-                    put_writes=weakref.WeakMethod(loop.put_writes),
-                    node_finished=config[CONF].get(CONFIG_KEY_NODE_FINISHED),
-                )
-                # enable subgraph streaming
-                if subgraphs:
-                    loop.config[CONF][CONFIG_KEY_STREAM] = loop.stream
-                # enable concurrent streaming
-                if (
-                    self.stream_eager
-                    or subgraphs
-                    or "messages" in stream_modes
-                    or "custom" in stream_modes
-                ):
-                    # we are careful to have a single waiter live at any one time
-                    # because on exit we increment semaphore count by exactly 1
-                    waiter: concurrent.futures.Future | None = None
-                    # because sync futures cannot be cancelled, we instead
-                    # release the stream semaphore on exit, which will cause
-                    # a pending waiter to return immediately
-                    loop.stack.callback(stream._count.release)
-
-                    def get_waiter() -> concurrent.futures.Future[None]:
-                        nonlocal waiter
-                        if waiter is None or waiter.done():
-                            waiter = loop.submit(stream.wait)
-                            return waiter
-                        else:
-                            return waiter
-
-                else:
-                    get_waiter = None  # type: ignore[assignment]
-                # Similarly to Bulk Synchronous Parallel / Pregel model
-                # computation proceeds in steps, while there are channel updates.
-                # Channel updates from step N are only visible in step N+1
-                # channels are guaranteed to be immutable for the duration of the step,
-                # with channel updates applied only at the transition between steps.
-                while loop.tick():
-                    for task in loop.match_cached_writes():
-                        loop.output_writes(task.id, task.writes, cached=True)
-                    for _ in runner.tick(
-                        [t for t in loop.tasks.values() if not t.writes],
-                        timeout=self.step_timeout,
-                        get_waiter=get_waiter,
-                        schedule_task=loop.accept_push,
-                    ):
-                        # emit output
-                        yield from _output(
-                            stream_mode, print_mode, subgraphs, stream.get, queue.Empty
-                        )
-                    loop.after_tick()
-            # emit output
-            yield from _output(
-                stream_mode, print_mode, subgraphs, stream.get, queue.Empty
-            )
-            # handle exit
-            if loop.status == "out_of_steps":
-                msg = create_error_message(
-                    message=(
-                        f"Recursion limit of {config['recursion_limit']} reached "
-                        "without hitting a stop condition. You can increase the "
-                        "limit by setting the `recursion_limit` config key."
-                    ),
-                    error_code=ErrorCode.GRAPH_RECURSION_LIMIT,
-                )
-                raise GraphRecursionError(msg)
-            # set final channel values as run output
-            run_manager.on_chain_end(loop.output)
-        except BaseException as e:
-            run_manager.on_chain_error(e)
-            raise
-
-    async def astream(
-        self,
-        input: InputT,
-        config: RunnableConfig | None = None,
-        *,
-        context: ContextT | None = None,
-        stream_mode: StreamMode | Sequence[StreamMode] | None = None,
-        print_mode: StreamMode | Sequence[StreamMode] = (),
-        output_keys: str | Sequence[str] | None = None,
-        interrupt_before: All | Sequence[str] | None = None,
-        interrupt_after: All | Sequence[str] | None = None,
-        checkpoint_during: bool | None = None,
-        debug: bool | None = None,
-        subgraphs: bool = False,
-    ) -> AsyncIterator[dict[str, Any] | Any]:
-        """Asynchronously stream graph steps for a single input.
-
-        Args:
-            input: The input to the graph.
-            config: The configuration to use for the run.
-            stream_mode: The mode to stream output, defaults to `self.stream_mode`.
-                Options are:
-
-                - `"values"`: Emit all values in the state after each step, including interrupts.
-                    When used with functional API, values are emitted once at the end of the workflow.
-                - `"updates"`: Emit only the node or task names and updates returned by the nodes or tasks after each step.
-                    If multiple updates are made in the same step (e.g. multiple nodes are run) then those updates are emitted separately.
-                - `"custom"`: Emit custom data from inside nodes or tasks using `StreamWriter`.
-                - `"messages"`: Emit LLM messages token-by-token together with metadata for any LLM invocations inside nodes or tasks.
-                    Will be emitted as 2-tuples `(LLM token, metadata)`.
-                - `"debug"`: Emit debug events with as much information as possible for each step.
-
-                You can pass a list as the `stream_mode` parameter to stream multiple modes at once.
-                The streamed outputs will be tuples of `(mode, data)`.
-
-                See [LangGraph streaming guide](https://langchain-ai.github.io/langgraph/how-tos/streaming/) for more details.
-            print_mode: Accepts the same values as `stream_mode`, but only prints the output to the console, for debugging purposes. Does not affect the output of the graph in any way.
-            output_keys: The keys to stream, defaults to all non-context channels.
-            interrupt_before: Nodes to interrupt before, defaults to all nodes in the graph.
-            interrupt_after: Nodes to interrupt after, defaults to all nodes in the graph.
-            checkpoint_during: Whether to checkpoint intermediate steps, defaults to False. If False, only the final checkpoint is saved.
-            subgraphs: Whether to stream events from inside subgraphs, defaults to False.
-                If True, the events will be emitted as tuples `(namespace, data)`,
-                or `(namespace, mode, data)` if `stream_mode` is a list,
-                where `namespace` is a tuple with the path to the node where a subgraph is invoked,
-                e.g. `("parent_node:<task_id>", "child_node:<task_id>")`.
-
-                See [LangGraph streaming guide](https://langchain-ai.github.io/langgraph/how-tos/streaming/) for more details.
-
-        Yields:
-            The output of each step in the graph. The output shape depends on the stream_mode.
-        """
-
-        if stream_mode is None:
-            # if being called as a node in another graph, default to values mode
-            # but don't overwrite stream_mode arg if provided
-            stream_mode = (
-                "values"
-                if config is not None and CONFIG_KEY_TASK_ID in config.get(CONF, {})
-                else self.stream_mode
-            )
-        if debug or self.debug:
-            print_mode = ["updates", "values"]
-
-        stream = AsyncQueue()
-        aioloop = asyncio.get_running_loop()
-        stream_put = cast(
-            Callable[[StreamChunk], None],
-            partial(aioloop.call_soon_threadsafe, stream.put_nowait),
-        )
-
-        config = ensure_config(self.config, config)
-        callback_manager = get_async_callback_manager_for_config(config)
-        run_manager = await callback_manager.on_chain_start(
-            None,
-            input,
-            name=config.get("run_name", self.get_name()),
-            run_id=config.get("run_id"),
-        )
-        # if running from astream_log() run each proc with streaming
-        do_stream = (
-            next(
-                (
-                    True
-                    for h in run_manager.handlers
-                    if isinstance(h, _StreamingCallbackHandler)
-                    and not isinstance(h, StreamMessagesHandler)
-                ),
-                False,
-            )
-            if _StreamingCallbackHandler is not None
-            else False
-        )
-        try:
-            # assign defaults
-            (
-                stream_modes,
-                output_keys,
-                interrupt_before_,
-                interrupt_after_,
-                checkpointer,
-                store,
-                cache,
-            ) = self._defaults(
-                config,
-                stream_mode=stream_mode,
-                print_mode=print_mode,
-                output_keys=output_keys,
-                interrupt_before=interrupt_before,
-                interrupt_after=interrupt_after,
-            )
-            # set up subgraph checkpointing
-            if self.checkpointer is True:
-                ns = cast(str, config[CONF][CONFIG_KEY_CHECKPOINT_NS])
-                config[CONF][CONFIG_KEY_CHECKPOINT_NS] = recast_checkpoint_ns(ns)
-            # set up messages stream mode
-            if "messages" in stream_modes:
-                run_manager.inheritable_handlers.append(
-                    StreamMessagesHandler(stream_put, subgraphs)
-                )
-
-            # set up custom stream mode
-            def stream_writer(c: Any) -> None:
-                aioloop.call_soon_threadsafe(
-                    stream.put_nowait,
-                    (
-                        tuple(
-                            get_config()[CONF][CONFIG_KEY_CHECKPOINT_NS].split(NS_SEP)[
-                                :-1
-                            ]
-                        ),
-                        "custom",
-                        c,
-                    ),
-                )
-
-            if "custom" in stream_modes:
-                config[CONF][CONFIG_KEY_STREAM_WRITER] = stream_writer
-            elif (
-                CONFIG_KEY_STREAM not in config[CONF]
-                and CONFIG_KEY_STREAM_WRITER in config[CONF]
-            ):
-                # remove parent graph stream writer if subgraph streaming not requested
-                del config[CONF][CONFIG_KEY_STREAM_WRITER]
-            # set checkpointing mode for subgraphs
-            if checkpoint_during is not None:
-                config[CONF][CONFIG_KEY_CHECKPOINT_DURING] = checkpoint_during
-
-            config[CONF][CONFIG_KEY_RUNTIME] = Runtime(
-                context=context,
-                store=store,
-                stream_writer=stream_writer,
-                config=config,
-            )
-            async with AsyncPregelLoop(
-                input,
-                stream=StreamProtocol(stream.put_nowait, stream_modes),
-                config=config,
-                store=store,
-                cache=cache,
-                checkpointer=checkpointer,
-                nodes=self.nodes,
-                specs=self.channels,
-                output_keys=output_keys,
-                input_keys=self.input_channels,
-                stream_keys=self.stream_channels_asis,
-                interrupt_before=interrupt_before_,
-                interrupt_after=interrupt_after_,
-                manager=run_manager,
-                checkpoint_during=checkpoint_during
-                if checkpoint_during is not None
-                else config[CONF].get(CONFIG_KEY_CHECKPOINT_DURING, True),
-                trigger_to_nodes=self.trigger_to_nodes,
-                migrate_checkpoint=self._migrate_checkpoint,
-                retry_policy=self.retry_policy,
-                cache_policy=self.cache_policy,
-            ) as loop:
-                # create runner
-                runner = PregelRunner(
-                    submit=config[CONF].get(
-                        CONFIG_KEY_RUNNER_SUBMIT, weakref.WeakMethod(loop.submit)
-                    ),
-                    put_writes=weakref.WeakMethod(loop.put_writes),
-                    use_astream=do_stream,
-                    node_finished=config[CONF].get(CONFIG_KEY_NODE_FINISHED),
-                )
-                # enable subgraph streaming
-                if subgraphs:
-                    loop.config[CONF][CONFIG_KEY_STREAM] = StreamProtocol(
-                        stream_put, stream_modes
-                    )
-                # enable concurrent streaming
-                if (
-                    self.stream_eager
-                    or subgraphs
-                    or "messages" in stream_modes
-                    or "custom" in stream_modes
-                ):
-
-                    def get_waiter() -> asyncio.Task[None]:
-                        return aioloop.create_task(stream.wait())
-
-                else:
-                    get_waiter = None  # type: ignore[assignment]
-                # Similarly to Bulk Synchronous Parallel / Pregel model
-                # computation proceeds in steps, while there are channel updates
-                # channel updates from step N are only visible in step N+1
-                # channels are guaranteed to be immutable for the duration of the step,
-                # with channel updates applied only at the transition between steps
-                while loop.tick():
-                    for task in await loop.amatch_cached_writes():
-                        loop.output_writes(task.id, task.writes, cached=True)
-                    async for _ in runner.atick(
-                        [t for t in loop.tasks.values() if not t.writes],
-                        timeout=self.step_timeout,
-                        get_waiter=get_waiter,
-                        schedule_task=loop.aaccept_push,
-                    ):
-                        # emit output
-                        for o in _output(
-                            stream_mode,
-                            print_mode,
-                            subgraphs,
-                            stream.get_nowait,
-                            asyncio.QueueEmpty,
-                        ):
-                            yield o
-                    loop.after_tick()
-            # emit output
-            for o in _output(
-                stream_mode,
-                print_mode,
-                subgraphs,
-                stream.get_nowait,
-                asyncio.QueueEmpty,
-            ):
-                yield o
-            # handle exit
-            if loop.status == "out_of_steps":
-                msg = create_error_message(
-                    message=(
-                        f"Recursion limit of {config['recursion_limit']} reached "
-                        "without hitting a stop condition. You can increase the "
-                        "limit by setting the `recursion_limit` config key."
-                    ),
-                    error_code=ErrorCode.GRAPH_RECURSION_LIMIT,
-                )
-                raise GraphRecursionError(msg)
-            # set final channel values as run output
-            await run_manager.on_chain_end(loop.output)
-        except BaseException as e:
-            await asyncio.shield(run_manager.on_chain_error(e))
-            raise
-
-    def invoke(
-        self,
-        input: InputT,
-        config: RunnableConfig | None = None,
-        *,
-        context: ContextT | None = None,
-        stream_mode: StreamMode = "values",
-        print_mode: StreamMode | Sequence[StreamMode] = (),
-        output_keys: str | Sequence[str] | None = None,
-        interrupt_before: All | Sequence[str] | None = None,
-        interrupt_after: All | Sequence[str] | None = None,
-        **kwargs: Any,
-    ) -> dict[str, Any] | Any:
-        """Run the graph with a single input and config.
-
-        Args:
-            input: The input data for the graph. It can be a dictionary or any other type.
-            config: Optional. The configuration for the graph run.
-            stream_mode: Optional[str]. The stream mode for the graph run. Default is "values".
-            print_mode: Accepts the same values as `stream_mode`, but only prints the output to the console, for debugging purposes. Does not affect the output of the graph in any way.
-            output_keys: Optional. The output keys to retrieve from the graph run.
-            interrupt_before: Optional. The nodes to interrupt the graph run before.
-            interrupt_after: Optional. The nodes to interrupt the graph run after.
-            **kwargs: Additional keyword arguments to pass to the graph run.
-
-        Returns:
-            The output of the graph run. If stream_mode is "values", it returns the latest output.
-            If stream_mode is not "values", it returns a list of output chunks.
-        """
-        output_keys = output_keys if output_keys is not None else self.output_channels
-
-        latest: dict[str, Any] | Any = None
-        chunks: list[dict[str, Any] | Any] = []
-        interrupts: list[Interrupt] = []
-
-        for chunk in self.stream(
-            input,
-            config,
-            context=context,
-            stream_mode=["updates", "values"]
-            if stream_mode == "values"
-            else stream_mode,
-            print_mode=print_mode,
-            output_keys=output_keys,
-            interrupt_before=interrupt_before,
-            interrupt_after=interrupt_after,
-            **kwargs,
-        ):
-            if stream_mode == "values":
-                if len(chunk) == 2:
-                    mode, payload = cast(tuple[StreamMode, Any], chunk)
-                else:
-                    _, mode, payload = cast(
-                        tuple[tuple[str, ...], StreamMode, Any], chunk
-                    )
-                if (
-                    mode == "updates"
-                    and isinstance(payload, dict)
-                    and (ints := payload.get(INTERRUPT)) is not None
-                ):
-                    interrupts.extend(ints)
-                elif mode == "values":
-                    latest = payload
-            else:
-                chunks.append(chunk)
-
-        if stream_mode == "values":
-            if interrupts:
-                return (
-                    {**latest, INTERRUPT: interrupts}
-                    if isinstance(latest, dict)
-                    else {INTERRUPT: interrupts}
-                )
-            return latest
-        else:
-            return chunks
-
-    async def ainvoke(
-        self,
-        input: InputT,
-        config: RunnableConfig | None = None,
-        *,
-        context: ContextT | None = None,
-        stream_mode: StreamMode = "values",
-        print_mode: StreamMode | Sequence[StreamMode] = (),
-        output_keys: str | Sequence[str] | None = None,
-        interrupt_before: All | Sequence[str] | None = None,
-        interrupt_after: All | Sequence[str] | None = None,
-        **kwargs: Any,
-    ) -> dict[str, Any] | Any:
-        """Asynchronously invoke the graph on a single input.
-
-        Args:
-            input: The input data for the computation. It can be a dictionary or any other type.
-            config: Optional. The configuration for the computation.
-            stream_mode: Optional. The stream mode for the computation. Default is "values".
-            print_mode: Accepts the same values as `stream_mode`, but only prints the output to the console, for debugging purposes. Does not affect the output of the graph in any way.
-            output_keys: Optional. The output keys to include in the result. Default is None.
-            interrupt_before: Optional. The nodes to interrupt before. Default is None.
-            interrupt_after: Optional. The nodes to interrupt after. Default is None.
-            **kwargs: Additional keyword arguments.
-
-        Returns:
-            The result of the computation. If stream_mode is "values", it returns the latest value.
-            If stream_mode is "chunks", it returns a list of chunks.
-        """
-
-        output_keys = output_keys if output_keys is not None else self.output_channels
-
-        latest: dict[str, Any] | Any = None
-        chunks: list[dict[str, Any] | Any] = []
-        interrupts: list[Interrupt] = []
-
-        async for chunk in self.astream(
-            input,
-            config,
-            context=context,
-            stream_mode=["updates", "values"]
-            if stream_mode == "values"
-            else stream_mode,
-            print_mode=print_mode,
-            output_keys=output_keys,
-            interrupt_before=interrupt_before,
-            interrupt_after=interrupt_after,
-            **kwargs,
-        ):
-            if stream_mode == "values":
-                if len(chunk) == 2:
-                    mode, payload = cast(tuple[StreamMode, Any], chunk)
-                else:
-                    _, mode, payload = cast(
-                        tuple[tuple[str, ...], StreamMode, Any], chunk
-                    )
-                if (
-                    mode == "updates"
-                    and isinstance(payload, dict)
-                    and (ints := payload.get(INTERRUPT)) is not None
-                ):
-                    interrupts.extend(ints)
-                elif mode == "values":
-                    latest = payload
-            else:
-                chunks.append(chunk)
-
-        if stream_mode == "values":
-            if interrupts:
-                return (
-                    {**latest, INTERRUPT: interrupts}
-                    if isinstance(latest, dict)
-                    else {INTERRUPT: interrupts}
-                )
-            return latest
-        else:
-            return chunks
-
-    def clear_cache(self, nodes: Sequence[str] | None = None) -> None:
-        """Clear the cache for the given nodes."""
-        if not self.cache:
-            raise ValueError("No cache is set for this graph. Cannot clear cache.")
-        nodes = nodes or self.nodes.keys()
-        # collect namespaces to clear
-        namespaces: list[tuple[str, ...]] = []
-        for node in nodes:
-            if node in self.nodes:
-                namespaces.append(
-                    (
-                        CACHE_NS_WRITES,
-                        (identifier(self.nodes[node]) or "__dynamic__"),
-                        node,
-                    ),
-                )
-        # clear cache
-        self.cache.clear(namespaces)
-
-    async def aclear_cache(self, nodes: Sequence[str] | None = None) -> None:
-        """Asynchronously clear the cache for the given nodes."""
-        if not self.cache:
-            raise ValueError("No cache is set for this graph. Cannot clear cache.")
-        nodes = nodes or self.nodes.keys()
-        # collect namespaces to clear
-        namespaces: list[tuple[str, ...]] = []
-        for node in nodes:
-            if node in self.nodes:
-                namespaces.append(
-                    (
-                        CACHE_NS_WRITES,
-                        (identifier(self.nodes[node]) or "__dynamic__"),
-                        node,
-                    ),
-                )
-        # clear cache
-        await self.cache.aclear(namespaces)
-
-
-def _trigger_to_nodes(nodes: dict[str, PregelNode]) -> Mapping[str, Sequence[str]]:
-    """Index from a trigger to nodes that depend on it."""
-    trigger_to_nodes: defaultdict[str, list[str]] = defaultdict(list)
-    for name, node in nodes.items():
-        for trigger in node.triggers:
-            trigger_to_nodes[trigger].append(name)
-    return dict(trigger_to_nodes)
-
-
-def _output(
-    stream_mode: StreamMode | Sequence[StreamMode],
-    print_mode: StreamMode | Sequence[StreamMode],
-    stream_subgraphs: bool,
-    getter: Callable[[], tuple[tuple[str, ...], str, Any]],
-    empty_exc: type[Exception],
-) -> Iterator:
-    while True:
-        try:
-            ns, mode, payload = getter()
-        except empty_exc:
-            break
-        if mode in print_mode:
-            if stream_subgraphs and ns:
-                print(
-                    " ".join(
-                        (
-                            get_bolded_text(f"[{mode}]"),
-                            get_colored_text(f"[graph={ns}]", color="yellow"),
-                            repr(payload),
-                        )
-                    )
-                )
-            else:
-                print(
-                    " ".join(
-                        (
-                            get_bolded_text(f"[{mode}]"),
-                            repr(payload),
-                        )
-                    )
-                )
-        if mode in stream_mode:
-            if stream_subgraphs and isinstance(stream_mode, list):
-                yield (ns, mode, payload)
-            elif isinstance(stream_mode, list):
-                yield (mode, payload)
-            elif stream_subgraphs:
-                yield (ns, payload)
-            else:
-                yield payload
-=======
-__all__ = ("Pregel", "NodeBuilder")
->>>>>>> b7d11b41
+__all__ = ("Pregel", "NodeBuilder")