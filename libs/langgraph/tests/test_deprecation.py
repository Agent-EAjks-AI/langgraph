import pytest
from pytest_mock import MockerFixture
from typing_extensions import TypedDict

<<<<<<< HEAD
from langgraph.channels.last_value import LastValue
from langgraph.func import entrypoint, task
from langgraph.graph import StateGraph
from langgraph.pregel import NodeBuilder, Pregel
from langgraph.types import RetryPolicy
=======
from langgraph.errors import NodeInterrupt
from langgraph.func import entrypoint, task
from langgraph.graph import StateGraph
from langgraph.types import Interrupt, RetryPolicy
>>>>>>> d1710e2e
from langgraph.warnings import LangGraphDeprecatedSinceV05, LangGraphDeprecatedSinceV10


class PlainState(TypedDict): ...


def test_add_node_retry_arg() -> None:
    builder = StateGraph(PlainState)

    with pytest.warns(
        LangGraphDeprecatedSinceV05,
        match="`retry` is deprecated and will be removed. Please use `retry_policy` instead.",
    ):
        builder.add_node("test_node", lambda state: state, retry=RetryPolicy())  # type: ignore[arg-type]


def test_task_retry_arg() -> None:
    with pytest.warns(
        LangGraphDeprecatedSinceV05,
        match="`retry` is deprecated and will be removed. Please use `retry_policy` instead.",
    ):

        @task(retry=RetryPolicy())  # type: ignore[arg-type]
        def my_task(state: PlainState) -> PlainState:
            return state


def test_entrypoint_retry_arg() -> None:
    with pytest.warns(
        LangGraphDeprecatedSinceV05,
        match="`retry` is deprecated and will be removed. Please use `retry_policy` instead.",
    ):

        @entrypoint(retry=RetryPolicy())  # type: ignore[arg-type]
        def my_entrypoint(state: PlainState) -> PlainState:
            return state


def test_state_graph_input_schema() -> None:
    with pytest.warns(
        LangGraphDeprecatedSinceV05,
        match="`input` is deprecated and will be removed. Please use `input_schema` instead.",
    ):
        StateGraph(PlainState, input=PlainState)  # type: ignore[arg-type]


def test_state_graph_output_schema() -> None:
    with pytest.warns(
        LangGraphDeprecatedSinceV05,
        match="`output` is deprecated and will be removed. Please use `output_schema` instead.",
    ):
        StateGraph(PlainState, output=PlainState)  # type: ignore[arg-type]


def test_add_node_input_schema() -> None:
    builder = StateGraph(PlainState)

    with pytest.warns(
        LangGraphDeprecatedSinceV05,
        match="`input` is deprecated and will be removed. Please use `input_schema` instead.",
    ):
        builder.add_node("test_node", lambda state: state, input=PlainState)  # type: ignore[arg-type]


def test_constants_deprecation() -> None:
    with pytest.warns(
        LangGraphDeprecatedSinceV10,
        match="Importing Send from langgraph.constants is deprecated. Please use 'from langgraph.types import Send' instead.",
    ):
        from langgraph.constants import Send  # noqa: F401

    with pytest.warns(
        LangGraphDeprecatedSinceV10,
        match="Importing Interrupt from langgraph.constants is deprecated. Please use 'from langgraph.types import Interrupt' instead.",
    ):
        from langgraph.constants import Interrupt  # noqa: F401


def test_pregel_types_deprecation() -> None:
    with pytest.warns(
        LangGraphDeprecatedSinceV10,
        match="Importing from langgraph.pregel.types is deprecated. Please use 'from langgraph.types import ...' instead.",
    ):
        from langgraph.pregel.types import StateSnapshot  # noqa: F401


<<<<<<< HEAD
@pytest.mark.filterwarnings("ignore:`config_schema` is deprecated")
@pytest.mark.filterwarnings("ignore:`get_config_jsonschema` is deprecated")
def test_config_schema_deprecation() -> None:
    with pytest.warns(
        LangGraphDeprecatedSinceV10,
        match="`config_schema` is deprecated and will be removed. Please use `context_schema` instead.",
    ):
        builder = StateGraph(PlainState, config_schema=PlainState)

    builder.add_node("test_node", lambda state: state)
    builder.set_entry_point("test_node")
    graph = builder.compile()

    with pytest.warns(
        LangGraphDeprecatedSinceV10,
        match="`config_schema` is deprecated. Use `get_context_jsonschema` for the relevant schema instead.",
    ):
        graph.config_schema()

    with pytest.warns(
        LangGraphDeprecatedSinceV10,
        match="`get_config_jsonschema` is deprecated. Use `get_context_jsonschema` instead.",
    ):
        graph.get_config_jsonschema()


def test_config_type_deprecation_pregel(mocker: MockerFixture) -> None:
    add_one = mocker.Mock(side_effect=lambda x: x + 1)
    chain = NodeBuilder().subscribe_only("input").do(add_one).write_to("output")

    with pytest.warns(
        LangGraphDeprecatedSinceV10,
        match="`config_type` is deprecated and will be removed. Please use `context_schema` instead.",
    ):
        Pregel(
            nodes={
                "one": chain,
            },
            channels={
                "input": LastValue(int),
                "output": LastValue(int),
            },
            input_channels="input",
            output_channels="output",
            config_type=PlainState,
        )
=======
def test_interrupt_attributes_deprecation() -> None:
    interrupt = Interrupt(value="question", id="abc")

    with pytest.warns(
        LangGraphDeprecatedSinceV10,
        match="`interrupt_id` is deprecated. Use `id` instead.",
    ):
        interrupt.interrupt_id


def test_node_interrupt_deprecation() -> None:
    with pytest.warns(
        LangGraphDeprecatedSinceV10,
        match="NodeInterrupt is deprecated. Please use `langgraph.types.interrupt` instead.",
    ):
        NodeInterrupt(value="test")
>>>>>>> d1710e2e
<|MERGE_RESOLUTION|>--- conflicted
+++ resolved
@@ -2,18 +2,12 @@
 from pytest_mock import MockerFixture
 from typing_extensions import TypedDict
 
-<<<<<<< HEAD
 from langgraph.channels.last_value import LastValue
 from langgraph.func import entrypoint, task
 from langgraph.graph import StateGraph
 from langgraph.pregel import NodeBuilder, Pregel
-from langgraph.types import RetryPolicy
-=======
 from langgraph.errors import NodeInterrupt
-from langgraph.func import entrypoint, task
-from langgraph.graph import StateGraph
 from langgraph.types import Interrupt, RetryPolicy
->>>>>>> d1710e2e
 from langgraph.warnings import LangGraphDeprecatedSinceV05, LangGraphDeprecatedSinceV10
 
 
@@ -100,7 +94,6 @@
         from langgraph.pregel.types import StateSnapshot  # noqa: F401
 
 
-<<<<<<< HEAD
 @pytest.mark.filterwarnings("ignore:`config_schema` is deprecated")
 @pytest.mark.filterwarnings("ignore:`get_config_jsonschema` is deprecated")
 def test_config_schema_deprecation() -> None:
@@ -147,7 +140,8 @@
             output_channels="output",
             config_type=PlainState,
         )
-=======
+
+
 def test_interrupt_attributes_deprecation() -> None:
     interrupt = Interrupt(value="question", id="abc")
 
@@ -163,5 +157,4 @@
         LangGraphDeprecatedSinceV10,
         match="NodeInterrupt is deprecated. Please use `langgraph.types.interrupt` instead.",
     ):
-        NodeInterrupt(value="test")
->>>>>>> d1710e2e
+        NodeInterrupt(value="test")