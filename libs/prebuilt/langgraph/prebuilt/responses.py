--- conflicted
+++ resolved
@@ -4,12 +4,7 @@
 
 import sys
 from dataclasses import dataclass
-<<<<<<< HEAD
-from types import UnionType
-from typing import Any, Generic, Literal, TypeVar, Union, get_args, get_origin
-=======
 from typing import Any, Generic, Literal, TypeVar, Union, cast, get_args, get_origin
->>>>>>> 1cd13737
 
 from langchain_core.messages import AIMessage
 from langchain_core.tools import BaseTool
@@ -19,15 +14,12 @@
 
 # For now, we support only Pydantic models as schemas.
 SchemaT = TypeVar("SchemaT")
-<<<<<<< HEAD
-=======
 
 
 if sys.version_info >= (3, 10):
     from types import UnionType
 else:
     UnionType = Union
->>>>>>> 1cd13737
 
 
 @dataclass(init=False)
@@ -78,7 +70,6 @@
 
     schema_specs: list[_SchemaSpec[SchemaT]]
     """Schema specs for the tool calls."""
-<<<<<<< HEAD
 
     def __init__(
         self, schema: type[SchemaT], tool_message_content: str = "ok!"
@@ -103,14 +94,11 @@
     """Provider hint. Grok uses OpenAI-compatible payload, but other providers 
     may use a different format when native structured output is more widely supported.
     """
-=======
->>>>>>> 1cd13737
 
     schema_spec: _SchemaSpec[SchemaT]
     """Schema spec for native mode."""
 
     def __init__(
-<<<<<<< HEAD
         self,
         schema: type[SchemaT],
         *,
@@ -141,18 +129,6 @@
             },
         }
         return {"response_format": response_format}
-=======
-        self, schema: type[SchemaT], tool_message_content: str = "ok!"
-    ) -> None:
-        """Initialize ToolOutput with schemas and tool message content."""
-        self.schema = schema
-        self.tool_message_content = tool_message_content
-
-        if get_origin(schema) in (UnionType, Union):
-            self.schema_specs = [_SchemaSpec(s) for s in get_args(schema)]
-        else:
-            self.schema_specs = [_SchemaSpec(schema)]
->>>>>>> 1cd13737
 
 
 @dataclass
@@ -209,11 +185,7 @@
         tool = tool_creator(schema, **kwargs)
 
         return cls(
-<<<<<<< HEAD
-            schema=schema,  # type: ignore[arg-type]
-=======
             schema=cast(type[SchemaT], schema),
->>>>>>> 1cd13737
             schema_kind=schema_kind,
             tool=tool,
         )
@@ -247,7 +219,6 @@
             raise ValueError(f"Unsupported schema kind: {self.schema_kind}")
 
 
-<<<<<<< HEAD
 @dataclass
 class NativeOutputBinding(Generic[SchemaT]):
     """Information for tracking native structured output metadata.
@@ -358,8 +329,4 @@
         return str(content)
 
 
-ResponseFormat = Union[ToolOutput[SchemaT], NativeOutput[SchemaT]]
-=======
-# TODO: Add support for built-in structured responses (e.g., openai, grok)
-ResponseFormat = ToolOutput[SchemaT]
->>>>>>> 1cd13737
+ResponseFormat = Union[ToolOutput[SchemaT], NativeOutput[SchemaT]]