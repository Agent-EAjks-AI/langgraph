--- conflicted
+++ resolved
@@ -1,11 +1,6 @@
 version = 1
-<<<<<<< HEAD
 revision = 2
 requires-python = ">=3.10"
-=======
-revision = 3
-requires-python = ">=3.9"
->>>>>>> efb0e8c1
 
 [[package]]
 name = "aiosqlite"
